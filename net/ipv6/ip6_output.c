--- conflicted
+++ resolved
@@ -101,10 +101,6 @@
 	struct dst_entry *dst = skb_dst(skb);
 	struct net_device *dev = dst->dev;
 	struct neighbour *neigh;
-<<<<<<< HEAD
-=======
-	int res;
->>>>>>> 3f6240f3
 
 	skb->protocol = htons(ETH_P_IPV6);
 	skb->dev = dev;
@@ -140,27 +136,9 @@
 	}
 
 	rcu_read_lock();
-<<<<<<< HEAD
 	neigh = dst_get_neighbour_noref(dst);
 	if (neigh) {
 		int res = neigh_output(neigh, skb);
-=======
-	if (dst->hh) {
-		res = neigh_hh_output(dst->hh, skb);
-
-		rcu_read_unlock();
-		return res;
-	} else {
-		neigh = dst_get_neighbour(dst);
-		if (neigh) {
-			res = neigh->output(skb);
-
-			rcu_read_unlock();
-			return res;
-		}
-		rcu_read_unlock();
-	}
->>>>>>> 3f6240f3
 
 		rcu_read_unlock();
 		return res;
@@ -410,7 +388,6 @@
 	struct ipv6hdr *hdr = ipv6_hdr(skb);
 	struct inet6_skb_parm *opt = IP6CB(skb);
 	struct net *net = dev_net(dst->dev);
-	struct neighbour *n;
 	u32 mtu;
 
 	if (net->ipv6.devconf_all->forwarding == 0)
@@ -486,12 +463,7 @@
 	   send redirects to source routed frames.
 	   We don't send redirects to frames decapsulated from IPsec.
 	 */
-<<<<<<< HEAD
 	if (skb->dev == dst->dev && opt->srcrt == 0 && !skb_sec_path(skb)) {
-=======
-	n = dst_get_neighbour(dst);
-	if (skb->dev == dst->dev && n && opt->srcrt == 0 && !skb_sec_path(skb)) {
->>>>>>> 3f6240f3
 		struct in6_addr *target = NULL;
 		struct rt6_info *rt;
 
@@ -626,7 +598,6 @@
 	return offset;
 }
 
-<<<<<<< HEAD
 void ipv6_select_ident(struct frag_hdr *fhdr, struct rt6_info *rt)
 {
 	static atomic_t ipv6_fragmentation_id;
@@ -650,35 +621,6 @@
 			new = 1;
 	} while (atomic_cmpxchg(&ipv6_fragmentation_id, old, new) != old);
 	fhdr->identification = htonl(new);
-=======
-static u32 hashidentrnd __read_mostly;
-#define FID_HASH_SZ 16
-static u32 ipv6_fragmentation_id[FID_HASH_SZ];
-
-void __init initialize_hashidentrnd(void)
-{
-	get_random_bytes(&hashidentrnd, sizeof(hashidentrnd));
-}
-
-static u32 __ipv6_select_ident(const struct in6_addr *addr)
-{
-	u32 newid, oldid, hash = jhash2((u32 *)addr, 4, hashidentrnd);
-	u32 *pid = &ipv6_fragmentation_id[hash % FID_HASH_SZ];
-
-	do {
-		oldid = *pid;
-		newid = oldid + 1;
-		if (!(hash + newid))
-			newid++;
-	} while (cmpxchg(pid, oldid, newid) != oldid);
-
-	return hash + newid;
-}
-
-void ipv6_select_ident(struct frag_hdr *fhdr, struct in6_addr *addr)
-{
-	fhdr->identification = htonl(__ipv6_select_ident(addr));
->>>>>>> 3f6240f3
 }
 
 int ip6_fragment(struct sk_buff *skb, int (*output)(struct sk_buff *))
@@ -766,11 +708,7 @@
 		skb_reset_network_header(skb);
 		memcpy(skb_network_header(skb), tmp_hdr, hlen);
 
-<<<<<<< HEAD
 		ipv6_select_ident(fh, rt);
-=======
-		ipv6_select_ident(fh, &rt->rt6i_dst.addr);
->>>>>>> 3f6240f3
 		fh->nexthdr = nexthdr;
 		fh->reserved = 0;
 		fh->frag_off = htons(IP6_MF);
@@ -919,11 +857,7 @@
 		fh->nexthdr = nexthdr;
 		fh->reserved = 0;
 		if (!frag_id) {
-<<<<<<< HEAD
 			ipv6_select_ident(fh, rt);
-=======
-			ipv6_select_ident(fh, &rt->rt6i_dst.addr);
->>>>>>> 3f6240f3
 			frag_id = fh->identification;
 		} else
 			fh->identification = frag_id;
@@ -1048,11 +982,7 @@
 	 * dst entry of the nexthop router
 	 */
 	rcu_read_lock();
-<<<<<<< HEAD
 	n = dst_get_neighbour_noref(*dst);
-=======
-	n = dst_get_neighbour(*dst);
->>>>>>> 3f6240f3
 	if (n && !(n->nud_state & NUD_VALID)) {
 		struct inet6_ifaddr *ifp;
 		struct flowi6 fl_gw6;
@@ -1226,11 +1156,7 @@
 		skb_shinfo(skb)->gso_size = (mtu - fragheaderlen -
 					     sizeof(struct frag_hdr)) & ~7;
 		skb_shinfo(skb)->gso_type = SKB_GSO_UDP;
-<<<<<<< HEAD
 		ipv6_select_ident(&fhdr, rt);
-=======
-		ipv6_select_ident(&fhdr, &rt->rt6i_dst.addr);
->>>>>>> 3f6240f3
 		skb_shinfo(skb)->ip6_frag_id = fhdr.identification;
 		__skb_queue_tail(&sk->sk_write_queue, skb);
 
