--- conflicted
+++ resolved
@@ -2522,12 +2522,9 @@
 
 	info->tcpi_total_retrans = tp->total_retrans;
 
-	/*
-	* Expose reference count for socket.
-	*/
-	if (NULL != sk->sk_socket) {
+	if (sk->sk_socket) {
 		struct file *filep = sk->sk_socket->file;
-		if (NULL != filep)
+		if (filep)
 			info->tcpi_count = atomic_read(&filep->f_count);
 	}
 }
@@ -3364,11 +3361,7 @@
 #if defined(CONFIG_IPV6) || defined(CONFIG_IPV6_MODULE)
 static int tcp_is_local6(struct net *net, struct in6_addr *addr) {
 	struct rt6_info *rt6 = rt6_lookup(net, addr, addr, 0, 0);
-<<<<<<< HEAD
 	return rt6 && rt6->dst.dev && (rt6->dst.dev->flags & IFF_LOOPBACK);
-=======
-	return rt6 && rt6->rt6i_dev && (rt6->rt6i_dev->flags & IFF_LOOPBACK);
->>>>>>> 3f6240f3
 }
 #endif
 
@@ -3382,15 +3375,9 @@
 	int family = addr->sa_family;
 	unsigned int bucket;
 
-<<<<<<< HEAD
-	struct in_addr *in;
-#if defined(CONFIG_IPV6) || defined(CONFIG_IPV6_MODULE)
-	struct in6_addr *in6;
-=======
 	struct in_addr *in = NULL;
 #if defined(CONFIG_IPV6) || defined(CONFIG_IPV6_MODULE)
 	struct in6_addr *in6 = NULL;
->>>>>>> 3f6240f3
 #endif
 	if (family == AF_INET) {
 		in = &((struct sockaddr_in *)addr)->sin_addr;
