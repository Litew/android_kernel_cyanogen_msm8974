/*
 * Copyright (c) 2008-2009 Atheros Communications Inc.
 *
 *  This program is free software; you can redistribute it and/or modify
 *  it under the terms of the GNU General Public License as published by
 *  the Free Software Foundation; either version 2 of the License, or
 *  (at your option) any later version.
 *
 *  This program is distributed in the hope that it will be useful,
 *  but WITHOUT ANY WARRANTY; without even the implied warranty of
 *  MERCHANTABILITY or FITNESS FOR A PARTICULAR PURPOSE.  See the
 *  GNU General Public License for more details.
 *
 *  You should have received a copy of the GNU General Public License
 *  along with this program; if not, write to the Free Software
 *  Foundation, Inc., 59 Temple Place, Suite 330, Boston, MA  02111-1307  USA
 *
 */


#include <linux/module.h>
#include <linux/kernel.h>
#include <linux/init.h>
#include <linux/slab.h>
#include <linux/types.h>
#include <linux/errno.h>
#include <linux/device.h>
#include <linux/firmware.h>
#include <linux/usb.h>
#include <net/bluetooth/bluetooth.h>

#define VERSION "1.0"

#define ATH3K_DNLOAD				0x01
#define ATH3K_GETSTATE				0x05
#define ATH3K_SET_NORMAL_MODE			0x07
#define ATH3K_GETVERSION			0x09
#define USB_REG_SWITCH_VID_PID			0x0a

#define ATH3K_MODE_MASK				0x3F
#define ATH3K_NORMAL_MODE			0x0E

#define ATH3K_PATCH_UPDATE			0x80
#define ATH3K_SYSCFG_UPDATE			0x40

#define ATH3K_XTAL_FREQ_26M			0x00
#define ATH3K_XTAL_FREQ_40M			0x01
#define ATH3K_XTAL_FREQ_19P2			0x02
#define ATH3K_NAME_LEN				0xFF

struct ath3k_version {
	unsigned int	rom_version;
	unsigned int	build_version;
	unsigned int	ram_version;
	unsigned char	ref_clock;
	unsigned char	reserved[0x07];
};

static struct usb_device_id ath3k_table[] = {
	/* Atheros AR3011 */
	{ USB_DEVICE(0x0CF3, 0x3000) },

	/* Atheros AR3011 with sflash firmware*/
	{ USB_DEVICE(0x0CF3, 0x3002) },
<<<<<<< HEAD
=======
	{ USB_DEVICE(0x13d3, 0x3304) },
	{ USB_DEVICE(0x0930, 0x0215) },
>>>>>>> 1d05f993

	/* Atheros AR9285 Malbec with sflash firmware */
	{ USB_DEVICE(0x03F0, 0x311D) },

	/* Atheros AR3012 with sflash firmware*/
	{ USB_DEVICE(0x0CF3, 0x3004) },

	/* Atheros AR5BBU12 with sflash firmware */
	{ USB_DEVICE(0x0489, 0xE02C) },

	{ }	/* Terminating entry */
};

MODULE_DEVICE_TABLE(usb, ath3k_table);

#define BTUSB_ATH3012		0x80
/* This table is to load patch and sysconfig files
 * for AR3012 */
static struct usb_device_id ath3k_blist_tbl[] = {

	/* Atheros AR3012 with sflash firmware*/
	{ USB_DEVICE(0x0cf3, 0x3004), .driver_info = BTUSB_ATH3012 },

	{ }	/* Terminating entry */
};

#define USB_REQ_DFU_DNLOAD	1
#define BULK_SIZE		4096
#define FW_HDR_SIZE		20

static int ath3k_load_firmware(struct usb_device *udev,
				const struct firmware *firmware)
{
	u8 *send_buf;
	int err, pipe, len, size, sent = 0;
	int count = firmware->size;

	BT_DBG("udev %p", udev);

	pipe = usb_sndctrlpipe(udev, 0);

	send_buf = kmalloc(BULK_SIZE, GFP_ATOMIC);
	if (!send_buf) {
		BT_ERR("Can't allocate memory chunk for firmware");
		return -ENOMEM;
	}

	memcpy(send_buf, firmware->data, 20);
	if ((err = usb_control_msg(udev, pipe,
				USB_REQ_DFU_DNLOAD,
				USB_TYPE_VENDOR, 0, 0,
				send_buf, 20, USB_CTRL_SET_TIMEOUT)) < 0) {
		BT_ERR("Can't change to loading configuration err");
		goto error;
	}
	sent += 20;
	count -= 20;

	while (count) {
		size = min_t(uint, count, BULK_SIZE);
		pipe = usb_sndbulkpipe(udev, 0x02);
		memcpy(send_buf, firmware->data + sent, size);

		err = usb_bulk_msg(udev, pipe, send_buf, size,
					&len, 3000);

		if (err || (len != size)) {
			BT_ERR("Error in firmware loading err = %d,"
				"len = %d, size = %d", err, len, size);
			goto error;
		}

		sent  += size;
		count -= size;
	}

error:
	kfree(send_buf);
	return err;
}

static int ath3k_get_state(struct usb_device *udev, unsigned char *state)
{
	int pipe = 0;

	pipe = usb_rcvctrlpipe(udev, 0);
	return usb_control_msg(udev, pipe, ATH3K_GETSTATE,
			USB_TYPE_VENDOR | USB_DIR_IN, 0, 0,
			state, 0x01, USB_CTRL_SET_TIMEOUT);
}

static int ath3k_get_version(struct usb_device *udev,
			struct ath3k_version *version)
{
	int pipe = 0;

	pipe = usb_rcvctrlpipe(udev, 0);
	return usb_control_msg(udev, pipe, ATH3K_GETVERSION,
			USB_TYPE_VENDOR | USB_DIR_IN, 0, 0, version,
			sizeof(struct ath3k_version),
			USB_CTRL_SET_TIMEOUT);
}

static int ath3k_load_fwfile(struct usb_device *udev,
		const struct firmware *firmware)
{
	u8 *send_buf;
	int err, pipe, len, size, count, sent = 0;
	int ret;

	count = firmware->size;

	send_buf = kmalloc(BULK_SIZE, GFP_ATOMIC);
	if (!send_buf) {
		BT_ERR("Can't allocate memory chunk for firmware");
		return -ENOMEM;
	}

	size = min_t(uint, count, FW_HDR_SIZE);
	memcpy(send_buf, firmware->data, size);

	pipe = usb_sndctrlpipe(udev, 0);
	ret = usb_control_msg(udev, pipe, ATH3K_DNLOAD,
			USB_TYPE_VENDOR, 0, 0, send_buf,
			size, USB_CTRL_SET_TIMEOUT);
	if (ret < 0) {
		BT_ERR("Can't change to loading configuration err");
		kfree(send_buf);
		return ret;
	}

	sent += size;
	count -= size;

	while (count) {
		size = min_t(uint, count, BULK_SIZE);
		pipe = usb_sndbulkpipe(udev, 0x02);

		memcpy(send_buf, firmware->data + sent, size);

		err = usb_bulk_msg(udev, pipe, send_buf, size,
					&len, 3000);
		if (err || (len != size)) {
			BT_ERR("Error in firmware loading err = %d,"
				"len = %d, size = %d", err, len, size);
			kfree(send_buf);
			return err;
		}
		sent  += size;
		count -= size;
	}

	kfree(send_buf);
	return 0;
}

static int ath3k_switch_pid(struct usb_device *udev)
{
	int pipe = 0;

	pipe = usb_sndctrlpipe(udev, 0);
	return usb_control_msg(udev, pipe, USB_REG_SWITCH_VID_PID,
			USB_TYPE_VENDOR, 0, 0,
			NULL, 0, USB_CTRL_SET_TIMEOUT);
}

static int ath3k_set_normal_mode(struct usb_device *udev)
{
	unsigned char fw_state;
	int pipe = 0, ret;

	ret = ath3k_get_state(udev, &fw_state);
	if (ret < 0) {
		BT_ERR("Can't get state to change to normal mode err");
		return ret;
	}

	if ((fw_state & ATH3K_MODE_MASK) == ATH3K_NORMAL_MODE) {
		BT_DBG("firmware was already in normal mode");
		return 0;
	}

	pipe = usb_sndctrlpipe(udev, 0);
	return usb_control_msg(udev, pipe, ATH3K_SET_NORMAL_MODE,
			USB_TYPE_VENDOR, 0, 0,
			NULL, 0, USB_CTRL_SET_TIMEOUT);
}

static int ath3k_load_patch(struct usb_device *udev)
{
	unsigned char fw_state;
	char filename[ATH3K_NAME_LEN] = {0};
	const struct firmware *firmware;
	struct ath3k_version fw_version, pt_version;
	int ret;

	ret = ath3k_get_state(udev, &fw_state);
	if (ret < 0) {
		BT_ERR("Can't get state to change to load ram patch err");
		return ret;
	}

	if (fw_state & ATH3K_PATCH_UPDATE) {
		BT_DBG("Patch was already downloaded");
		return 0;
	}

	ret = ath3k_get_version(udev, &fw_version);
	if (ret < 0) {
		BT_ERR("Can't get version to change to load ram patch err");
		return ret;
	}

	snprintf(filename, ATH3K_NAME_LEN, "ar3k/AthrBT_0x%08x.dfu",
		fw_version.rom_version);

	ret = request_firmware(&firmware, filename, &udev->dev);
	if (ret < 0) {
		BT_ERR("Patch file not found %s", filename);
		return ret;
	}

	pt_version.rom_version = *(int *)(firmware->data + firmware->size - 8);
	pt_version.build_version = *(int *)
		(firmware->data + firmware->size - 4);

	if ((pt_version.rom_version != fw_version.rom_version) ||
		(pt_version.build_version <= fw_version.build_version)) {
		BT_ERR("Patch file version did not match with firmware");
		release_firmware(firmware);
		return -EINVAL;
	}

	ret = ath3k_load_fwfile(udev, firmware);
	release_firmware(firmware);

	return ret;
}

static int ath3k_load_syscfg(struct usb_device *udev)
{
	unsigned char fw_state;
	char filename[ATH3K_NAME_LEN] = {0};
	const struct firmware *firmware;
	struct ath3k_version fw_version;
	int clk_value, ret;

	ret = ath3k_get_state(udev, &fw_state);
	if (ret < 0) {
		BT_ERR("Can't get state to change to load configration err");
		return -EBUSY;
	}

	ret = ath3k_get_version(udev, &fw_version);
	if (ret < 0) {
		BT_ERR("Can't get version to change to load ram patch err");
		return ret;
	}

	switch (fw_version.ref_clock) {

	case ATH3K_XTAL_FREQ_26M:
		clk_value = 26;
		break;
	case ATH3K_XTAL_FREQ_40M:
		clk_value = 40;
		break;
	case ATH3K_XTAL_FREQ_19P2:
		clk_value = 19;
		break;
	default:
		clk_value = 0;
		break;
	}

	snprintf(filename, ATH3K_NAME_LEN, "ar3k/ramps_0x%08x_%d%s",
		fw_version.rom_version, clk_value, ".dfu");

	ret = request_firmware(&firmware, filename, &udev->dev);
	if (ret < 0) {
		BT_ERR("Configuration file not found %s", filename);
		return ret;
	}

	ret = ath3k_load_fwfile(udev, firmware);
	release_firmware(firmware);

	return ret;
}

static int ath3k_probe(struct usb_interface *intf,
			const struct usb_device_id *id)
{
	const struct firmware *firmware;
	struct usb_device *udev = interface_to_usbdev(intf);
	int ret;

	BT_DBG("intf %p id %p", intf, id);

	if (intf->cur_altsetting->desc.bInterfaceNumber != 0)
		return -ENODEV;

	/* match device ID in ath3k blacklist table */
	if (!id->driver_info) {
		const struct usb_device_id *match;
		match = usb_match_id(intf, ath3k_blist_tbl);
		if (match)
			id = match;
	}

	/* load patch and sysconfig files for AR3012 */
	if (id->driver_info & BTUSB_ATH3012) {

		/* New firmware with patch and sysconfig files already loaded */
		if (le16_to_cpu(udev->descriptor.bcdDevice) > 0x0001)
			return -ENODEV;

		ret = ath3k_load_patch(udev);
		if (ret < 0) {
			BT_ERR("Loading patch file failed");
			return ret;
		}
		ret = ath3k_load_syscfg(udev);
		if (ret < 0) {
			BT_ERR("Loading sysconfig file failed");
			return ret;
		}
		ret = ath3k_set_normal_mode(udev);
		if (ret < 0) {
			BT_ERR("Set normal mode failed");
			return ret;
		}
		ath3k_switch_pid(udev);
		return 0;
	}

	if (request_firmware(&firmware, "ath3k-1.fw", &udev->dev) < 0) {
		BT_ERR("Error loading firmware");
		return -EIO;
	}

	ret = ath3k_load_firmware(udev, firmware);
	release_firmware(firmware);

	return ret;
}

static void ath3k_disconnect(struct usb_interface *intf)
{
	BT_DBG("ath3k_disconnect intf %p", intf);
}

static struct usb_driver ath3k_driver = {
	.name		= "ath3k",
	.probe		= ath3k_probe,
	.disconnect	= ath3k_disconnect,
	.id_table	= ath3k_table,
};

static int __init ath3k_init(void)
{
	BT_INFO("Atheros AR30xx firmware driver ver %s", VERSION);
	return usb_register(&ath3k_driver);
}

static void __exit ath3k_exit(void)
{
	usb_deregister(&ath3k_driver);
}

module_init(ath3k_init);
module_exit(ath3k_exit);

MODULE_AUTHOR("Atheros Communications");
MODULE_DESCRIPTION("Atheros AR30xx firmware driver");
MODULE_VERSION(VERSION);
MODULE_LICENSE("GPL");
MODULE_FIRMWARE("ath3k-1.fw");<|MERGE_RESOLUTION|>--- conflicted
+++ resolved
@@ -62,11 +62,6 @@
 
 	/* Atheros AR3011 with sflash firmware*/
 	{ USB_DEVICE(0x0CF3, 0x3002) },
-<<<<<<< HEAD
-=======
-	{ USB_DEVICE(0x13d3, 0x3304) },
-	{ USB_DEVICE(0x0930, 0x0215) },
->>>>>>> 1d05f993
 
 	/* Atheros AR9285 Malbec with sflash firmware */
 	{ USB_DEVICE(0x03F0, 0x311D) },
