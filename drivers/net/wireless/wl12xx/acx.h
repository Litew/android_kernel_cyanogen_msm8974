/*
 * This file is part of wl1271
 *
 * Copyright (C) 1998-2009 Texas Instruments. All rights reserved.
 * Copyright (C) 2008-2010 Nokia Corporation
 *
 * Contact: Luciano Coelho <luciano.coelho@nokia.com>
 *
 * This program is free software; you can redistribute it and/or
 * modify it under the terms of the GNU General Public License
 * version 2 as published by the Free Software Foundation.
 *
 * This program is distributed in the hope that it will be useful, but
 * WITHOUT ANY WARRANTY; without even the implied warranty of
 * MERCHANTABILITY or FITNESS FOR A PARTICULAR PURPOSE.  See the GNU
 * General Public License for more details.
 *
 * You should have received a copy of the GNU General Public License
 * along with this program; if not, write to the Free Software
 * Foundation, Inc., 51 Franklin St, Fifth Floor, Boston, MA
 * 02110-1301 USA
 *
 */

#ifndef __ACX_H__
#define __ACX_H__

#include "wl12xx.h"
#include "cmd.h"

/*************************************************************************

    Host Interrupt Register (WiLink -> Host)

**************************************************************************/
/* HW Initiated interrupt Watchdog timer expiration */
#define WL1271_ACX_INTR_WATCHDOG           BIT(0)
/* Init sequence is done (masked interrupt, detection through polling only ) */
#define WL1271_ACX_INTR_INIT_COMPLETE      BIT(1)
/* Event was entered to Event MBOX #A*/
#define WL1271_ACX_INTR_EVENT_A            BIT(2)
/* Event was entered to Event MBOX #B*/
#define WL1271_ACX_INTR_EVENT_B            BIT(3)
/* Command processing completion*/
#define WL1271_ACX_INTR_CMD_COMPLETE       BIT(4)
/* Signaling the host on HW wakeup */
#define WL1271_ACX_INTR_HW_AVAILABLE       BIT(5)
/* The MISC bit is used for aggregation of RX, TxComplete and TX rate update */
#define WL1271_ACX_INTR_DATA               BIT(6)
/* Trace message on MBOX #A */
#define WL1271_ACX_INTR_TRACE_A            BIT(7)
/* Trace message on MBOX #B */
#define WL1271_ACX_INTR_TRACE_B            BIT(8)

#define WL1271_ACX_INTR_ALL		   0xFFFFFFFF
#define WL1271_ACX_ALL_EVENTS_VECTOR       (WL1271_ACX_INTR_WATCHDOG      | \
					    WL1271_ACX_INTR_INIT_COMPLETE | \
					    WL1271_ACX_INTR_EVENT_A       | \
					    WL1271_ACX_INTR_EVENT_B       | \
					    WL1271_ACX_INTR_CMD_COMPLETE  | \
					    WL1271_ACX_INTR_HW_AVAILABLE  | \
					    WL1271_ACX_INTR_DATA)

#define WL1271_INTR_MASK                   (WL1271_ACX_INTR_WATCHDOG     | \
					    WL1271_ACX_INTR_EVENT_A      | \
					    WL1271_ACX_INTR_EVENT_B      | \
					    WL1271_ACX_INTR_HW_AVAILABLE | \
					    WL1271_ACX_INTR_DATA)

/* Target's information element */
struct acx_header {
	struct wl1271_cmd_header cmd;

	/* acx (or information element) header */
	__le16 id;

	/* payload length (not including headers */
	__le16 len;
} __packed;

struct acx_error_counter {
	struct acx_header header;

	/* The number of PLCP errors since the last time this */
	/* information element was interrogated. This field is */
	/* automatically cleared when it is interrogated.*/
	__le32 PLCP_error;

	/* The number of FCS errors since the last time this */
	/* information element was interrogated. This field is */
	/* automatically cleared when it is interrogated.*/
	__le32 FCS_error;

	/* The number of MPDUs without PLCP header errors received*/
	/* since the last time this information element was interrogated. */
	/* This field is automatically cleared when it is interrogated.*/
	__le32 valid_frame;

	/* the number of missed sequence numbers in the squentially */
	/* values of frames seq numbers */
	__le32 seq_num_miss;
} __packed;

enum wl1271_psm_mode {
	/* Active mode */
	WL1271_PSM_CAM = 0,

	/* Power save mode */
	WL1271_PSM_PS = 1,

	/* Extreme low power */
	WL1271_PSM_ELP = 2,
};

struct acx_sleep_auth {
	struct acx_header header;

	/* The sleep level authorization of the device. */
	/* 0 - Always active*/
	/* 1 - Power down mode: light / fast sleep*/
	/* 2 - ELP mode: Deep / Max sleep*/
	u8  sleep_auth;
	u8  padding[3];
} __packed;

enum {
	HOSTIF_PCI_MASTER_HOST_INDIRECT,
	HOSTIF_PCI_MASTER_HOST_DIRECT,
	HOSTIF_SLAVE,
	HOSTIF_PKT_RING,
	HOSTIF_DONTCARE = 0xFF
};

#define DEFAULT_UCAST_PRIORITY          0
#define DEFAULT_RX_Q_PRIORITY           0
#define DEFAULT_RXQ_PRIORITY            0 /* low 0 .. 15 high  */
#define DEFAULT_RXQ_TYPE                0x07    /* All frames, Data/Ctrl/Mgmt */
#define TRACE_BUFFER_MAX_SIZE           256

#define  DP_RX_PACKET_RING_CHUNK_SIZE 1600
#define  DP_TX_PACKET_RING_CHUNK_SIZE 1600
#define  DP_RX_PACKET_RING_CHUNK_NUM 2
#define  DP_TX_PACKET_RING_CHUNK_NUM 2
#define  DP_TX_COMPLETE_TIME_OUT 20

#define TX_MSDU_LIFETIME_MIN       0
#define TX_MSDU_LIFETIME_MAX       3000
#define TX_MSDU_LIFETIME_DEF       512
#define RX_MSDU_LIFETIME_MIN       0
#define RX_MSDU_LIFETIME_MAX       0xFFFFFFFF
#define RX_MSDU_LIFETIME_DEF       512000

struct acx_rx_msdu_lifetime {
	struct acx_header header;

	/*
	 * The maximum amount of time, in TU, before the
	 * firmware discards the MSDU.
	 */
	__le32 lifetime;
} __packed;

/*
 * RX Config Options Table
 * Bit		Definition
 * ===		==========
 * 31:14		Reserved
 * 13		Copy RX Status - when set, write three receive status words
 *		to top of rx'd MPDUs.
 *		When cleared, do not write three status words (added rev 1.5)
 * 12		Reserved
 * 11		RX Complete upon FCS error - when set, give rx complete
 *		interrupt for FCS errors, after the rx filtering, e.g. unicast
 *		frames not to us with FCS error will not generate an interrupt.
 * 10		SSID Filter Enable - When set, the WiLink discards all beacon,
 *	        probe request, and probe response frames with an SSID that does
 *		not match the SSID specified by the host in the START/JOIN
 *		command.
 *		When clear, the WiLink receives frames with any SSID.
 * 9		Broadcast Filter Enable - When set, the WiLink discards all
 *		broadcast frames. When clear, the WiLink receives all received
 *		broadcast frames.
 * 8:6		Reserved
 * 5		BSSID Filter Enable - When set, the WiLink discards any frames
 *		with a BSSID that does not match the BSSID specified by the
 *		host.
 *		When clear, the WiLink receives frames from any BSSID.
 * 4		MAC Addr Filter - When set, the WiLink discards any frames
 *		with a destination address that does not match the MAC address
 *		of the adaptor.
 *		When clear, the WiLink receives frames destined to any MAC
 *		address.
 * 3		Promiscuous - When set, the WiLink receives all valid frames
 *		(i.e., all frames that pass the FCS check).
 *		When clear, only frames that pass the other filters specified
 *		are received.
 * 2		FCS - When set, the WiLink includes the FCS with the received
 *		frame.
 *		When cleared, the FCS is discarded.
 * 1		PLCP header - When set, write all data from baseband to frame
 *		buffer including PHY header.
 * 0		Reserved - Always equal to 0.
 *
 * RX Filter Options Table
 * Bit		Definition
 * ===		==========
 * 31:12		Reserved - Always equal to 0.
 * 11		Association - When set, the WiLink receives all association
 *		related frames (association request/response, reassocation
 *		request/response, and disassociation). When clear, these frames
 *		are discarded.
 * 10		Auth/De auth - When set, the WiLink receives all authentication
 *		and de-authentication frames. When clear, these frames are
 *		discarded.
 * 9		Beacon - When set, the WiLink receives all beacon frames.
 *		When clear, these frames are discarded.
 * 8		Contention Free - When set, the WiLink receives all contention
 *		free frames.
 *		When clear, these frames are discarded.
 * 7		Control - When set, the WiLink receives all control frames.
 *		When clear, these frames are discarded.
 * 6		Data - When set, the WiLink receives all data frames.
 *		When clear, these frames are discarded.
 * 5		FCS Error - When set, the WiLink receives frames that have FCS
 *		errors.
 *		When clear, these frames are discarded.
 * 4		Management - When set, the WiLink receives all management
 *		frames.
 *		When clear, these frames are discarded.
 * 3		Probe Request - When set, the WiLink receives all probe request
 *		frames.
 *		When clear, these frames are discarded.
 * 2		Probe Response - When set, the WiLink receives all probe
 *		response frames.
 *		When clear, these frames are discarded.
 * 1		RTS/CTS/ACK - When set, the WiLink receives all RTS, CTS and ACK
 *		frames.
 *		When clear, these frames are discarded.
 * 0		Rsvd Type/Sub Type - When set, the WiLink receives all frames
 *		that have reserved frame types and sub types as defined by the
 *		802.11 specification.
 *		When clear, these frames are discarded.
 */
struct acx_rx_config {
	struct acx_header header;

	__le32 config_options;
	__le32 filter_options;
} __packed;

struct acx_packet_detection {
	struct acx_header header;

	__le32 threshold;
} __packed;


enum acx_slot_type {
	SLOT_TIME_LONG = 0,
	SLOT_TIME_SHORT = 1,
	DEFAULT_SLOT_TIME = SLOT_TIME_SHORT,
	MAX_SLOT_TIMES = 0xFF
};

#define STATION_WONE_INDEX 0

struct acx_slot {
	struct acx_header header;

	u8 wone_index; /* Reserved */
	u8 slot_time;
	u8 reserved[6];
} __packed;


#define ACX_MC_ADDRESS_GROUP_MAX	(8)
#define ADDRESS_GROUP_MAX_LEN	        (ETH_ALEN * ACX_MC_ADDRESS_GROUP_MAX)

struct acx_dot11_grp_addr_tbl {
	struct acx_header header;

	u8 enabled;
	u8 num_groups;
	u8 pad[2];
	u8 mac_table[ADDRESS_GROUP_MAX_LEN];
} __packed;

struct acx_rx_timeout {
	struct acx_header header;

	__le16 ps_poll_timeout;
	__le16 upsd_timeout;
} __packed;

struct acx_rts_threshold {
	struct acx_header header;

	__le16 threshold;
	u8 pad[2];
} __packed;

struct acx_beacon_filter_option {
	struct acx_header header;

	u8 enable;

	/*
	 * The number of beacons without the unicast TIM
	 * bit set that the firmware buffers before
	 * signaling the host about ready frames.
	 * When set to 0 and the filter is enabled, beacons
	 * without the unicast TIM bit set are dropped.
	 */
	u8 max_num_beacons;
	u8 pad[2];
} __packed;

/*
 * ACXBeaconFilterEntry (not 221)
 * Byte Offset     Size (Bytes)    Definition
 * ===========     ============    ==========
 * 0               1               IE identifier
 * 1               1               Treatment bit mask
 *
 * ACXBeaconFilterEntry (221)
 * Byte Offset     Size (Bytes)    Definition
 * ===========     ============    ==========
 * 0               1               IE identifier
 * 1               1               Treatment bit mask
 * 2               3               OUI
 * 5               1               Type
 * 6               2               Version
 *
 *
 * Treatment bit mask - The information element handling:
 * bit 0 - The information element is compared and transferred
 * in case of change.
 * bit 1 - The information element is transferred to the host
 * with each appearance or disappearance.
 * Note that both bits can be set at the same time.
 */
#define	BEACON_FILTER_TABLE_MAX_IE_NUM		       (32)
#define BEACON_FILTER_TABLE_MAX_VENDOR_SPECIFIC_IE_NUM (6)
#define BEACON_FILTER_TABLE_IE_ENTRY_SIZE	       (2)
#define BEACON_FILTER_TABLE_EXTRA_VENDOR_SPECIFIC_IE_SIZE (6)
#define BEACON_FILTER_TABLE_MAX_SIZE ((BEACON_FILTER_TABLE_MAX_IE_NUM * \
			    BEACON_FILTER_TABLE_IE_ENTRY_SIZE) + \
			   (BEACON_FILTER_TABLE_MAX_VENDOR_SPECIFIC_IE_NUM * \
			    BEACON_FILTER_TABLE_EXTRA_VENDOR_SPECIFIC_IE_SIZE))

struct acx_beacon_filter_ie_table {
	struct acx_header header;

	u8 num_ie;
	u8 pad[3];
	u8 table[BEACON_FILTER_TABLE_MAX_SIZE];
} __packed;

struct acx_conn_monit_params {
       struct acx_header header;

       __le32 synch_fail_thold; /* number of beacons missed */
       __le32 bss_lose_timeout; /* number of TU's from synch fail */
} __packed;

struct acx_bt_wlan_coex {
	struct acx_header header;

	u8 enable;
	u8 pad[3];
} __packed;

struct acx_bt_wlan_coex_param {
	struct acx_header header;

	__le32 params[CONF_SG_PARAMS_MAX];
	u8 param_idx;
	u8 padding[3];
} __packed;

struct acx_dco_itrim_params {
	struct acx_header header;

	u8 enable;
	u8 padding[3];
	__le32 timeout;
} __packed;

struct acx_energy_detection {
	struct acx_header header;

	/* The RX Clear Channel Assessment threshold in the PHY */
	__le16 rx_cca_threshold;
	u8 tx_energy_detection;
	u8 pad;
} __packed;

struct acx_beacon_broadcast {
	struct acx_header header;

	__le16 beacon_rx_timeout;
	__le16 broadcast_timeout;

	/* Enables receiving of broadcast packets in PS mode */
	u8 rx_broadcast_in_ps;

	/* Consecutive PS Poll failures before updating the host */
	u8 ps_poll_threshold;
	u8 pad[2];
} __packed;

struct acx_event_mask {
	struct acx_header header;

	__le32 event_mask;
	__le32 high_event_mask; /* Unused */
} __packed;

#define CFG_RX_FCS		BIT(2)
#define CFG_RX_ALL_GOOD		BIT(3)
#define CFG_UNI_FILTER_EN	BIT(4)
#define CFG_BSSID_FILTER_EN	BIT(5)
#define CFG_MC_FILTER_EN	BIT(6)
#define CFG_MC_ADDR0_EN		BIT(7)
#define CFG_MC_ADDR1_EN		BIT(8)
#define CFG_BC_REJECT_EN	BIT(9)
#define CFG_SSID_FILTER_EN	BIT(10)
#define CFG_RX_INT_FCS_ERROR	BIT(11)
#define CFG_RX_INT_ENCRYPTED	BIT(12)
#define CFG_RX_WR_RX_STATUS	BIT(13)
#define CFG_RX_FILTER_NULTI	BIT(14)
#define CFG_RX_RESERVE		BIT(15)
#define CFG_RX_TIMESTAMP_TSF	BIT(16)

#define CFG_RX_RSV_EN		BIT(0)
#define CFG_RX_RCTS_ACK		BIT(1)
#define CFG_RX_PRSP_EN		BIT(2)
#define CFG_RX_PREQ_EN		BIT(3)
#define CFG_RX_MGMT_EN		BIT(4)
#define CFG_RX_FCS_ERROR	BIT(5)
#define CFG_RX_DATA_EN		BIT(6)
#define CFG_RX_CTL_EN		BIT(7)
#define CFG_RX_CF_EN		BIT(8)
#define CFG_RX_BCN_EN		BIT(9)
#define CFG_RX_AUTH_EN		BIT(10)
#define CFG_RX_ASSOC_EN		BIT(11)

#define SCAN_PASSIVE		BIT(0)
#define SCAN_5GHZ_BAND		BIT(1)
#define SCAN_TRIGGERED		BIT(2)
#define SCAN_PRIORITY_HIGH	BIT(3)

/* When set, disable HW encryption */
#define DF_ENCRYPTION_DISABLE      0x01
#define DF_SNIFF_MODE_ENABLE       0x80

struct acx_feature_config {
	struct acx_header header;

	__le32 options;
	__le32 data_flow_options;
} __packed;

struct acx_current_tx_power {
	struct acx_header header;

	u8  current_tx_power;
	u8  padding[3];
} __packed;

struct acx_wake_up_condition {
	struct acx_header header;

	u8 wake_up_event; /* Only one bit can be set */
	u8 listen_interval;
	u8 pad[2];
} __packed;

struct acx_aid {
	struct acx_header header;

	/*
	 * To be set when associated with an AP.
	 */
	__le16 aid;
	u8 pad[2];
} __packed;

enum acx_preamble_type {
	ACX_PREAMBLE_LONG = 0,
	ACX_PREAMBLE_SHORT = 1
};

struct acx_preamble {
	struct acx_header header;

	/*
	 * When set, the WiLink transmits the frames with a short preamble and
	 * when cleared, the WiLink transmits the frames with a long preamble.
	 */
	u8 preamble;
	u8 padding[3];
} __packed;

enum acx_ctsprotect_type {
	CTSPROTECT_DISABLE = 0,
	CTSPROTECT_ENABLE = 1
};

struct acx_ctsprotect {
	struct acx_header header;
	u8 ctsprotect;
	u8 padding[3];
} __packed;

struct acx_tx_statistics {
	__le32 internal_desc_overflow;
}  __packed;

struct acx_rx_statistics {
	__le32 out_of_mem;
	__le32 hdr_overflow;
	__le32 hw_stuck;
	__le32 dropped;
	__le32 fcs_err;
	__le32 xfr_hint_trig;
	__le32 path_reset;
	__le32 reset_counter;
} __packed;

struct acx_dma_statistics {
	__le32 rx_requested;
	__le32 rx_errors;
	__le32 tx_requested;
	__le32 tx_errors;
}  __packed;

struct acx_isr_statistics {
	/* host command complete */
	__le32 cmd_cmplt;

	/* fiqisr() */
	__le32 fiqs;

	/* (INT_STS_ND & INT_TRIG_RX_HEADER) */
	__le32 rx_headers;

	/* (INT_STS_ND & INT_TRIG_RX_CMPLT) */
	__le32 rx_completes;

	/* (INT_STS_ND & INT_TRIG_NO_RX_BUF) */
	__le32 rx_mem_overflow;

	/* (INT_STS_ND & INT_TRIG_S_RX_RDY) */
	__le32 rx_rdys;

	/* irqisr() */
	__le32 irqs;

	/* (INT_STS_ND & INT_TRIG_TX_PROC) */
	__le32 tx_procs;

	/* (INT_STS_ND & INT_TRIG_DECRYPT_DONE) */
	__le32 decrypt_done;

	/* (INT_STS_ND & INT_TRIG_DMA0) */
	__le32 dma0_done;

	/* (INT_STS_ND & INT_TRIG_DMA1) */
	__le32 dma1_done;

	/* (INT_STS_ND & INT_TRIG_TX_EXC_CMPLT) */
	__le32 tx_exch_complete;

	/* (INT_STS_ND & INT_TRIG_COMMAND) */
	__le32 commands;

	/* (INT_STS_ND & INT_TRIG_RX_PROC) */
	__le32 rx_procs;

	/* (INT_STS_ND & INT_TRIG_PM_802) */
	__le32 hw_pm_mode_changes;

	/* (INT_STS_ND & INT_TRIG_ACKNOWLEDGE) */
	__le32 host_acknowledges;

	/* (INT_STS_ND & INT_TRIG_PM_PCI) */
	__le32 pci_pm;

	/* (INT_STS_ND & INT_TRIG_ACM_WAKEUP) */
	__le32 wakeups;

	/* (INT_STS_ND & INT_TRIG_LOW_RSSI) */
	__le32 low_rssi;
} __packed;

struct acx_wep_statistics {
	/* WEP address keys configured */
	__le32 addr_key_count;

	/* default keys configured */
	__le32 default_key_count;

	__le32 reserved;

	/* number of times that WEP key not found on lookup */
	__le32 key_not_found;

	/* number of times that WEP key decryption failed */
	__le32 decrypt_fail;

	/* WEP packets decrypted */
	__le32 packets;

	/* WEP decrypt interrupts */
	__le32 interrupt;
} __packed;

#define ACX_MISSED_BEACONS_SPREAD 10

struct acx_pwr_statistics {
	/* the amount of enters into power save mode (both PD & ELP) */
	__le32 ps_enter;

	/* the amount of enters into ELP mode */
	__le32 elp_enter;

	/* the amount of missing beacon interrupts to the host */
	__le32 missing_bcns;

	/* the amount of wake on host-access times */
	__le32 wake_on_host;

	/* the amount of wake on timer-expire */
	__le32 wake_on_timer_exp;

	/* the number of packets that were transmitted with PS bit set */
	__le32 tx_with_ps;

	/* the number of packets that were transmitted with PS bit clear */
	__le32 tx_without_ps;

	/* the number of received beacons */
	__le32 rcvd_beacons;

	/* the number of entering into PowerOn (power save off) */
	__le32 power_save_off;

	/* the number of entries into power save mode */
	__le16 enable_ps;

	/*
	 * the number of exits from power save, not including failed PS
	 * transitions
	 */
	__le16 disable_ps;

	/*
	 * the number of times the TSF counter was adjusted because
	 * of drift
	 */
	__le32 fix_tsf_ps;

	/* Gives statistics about the spread continuous missed beacons.
	 * The 16 LSB are dedicated for the PS mode.
	 * The 16 MSB are dedicated for the PS mode.
	 * cont_miss_bcns_spread[0] - single missed beacon.
	 * cont_miss_bcns_spread[1] - two continuous missed beacons.
	 * cont_miss_bcns_spread[2] - three continuous missed beacons.
	 * ...
	 * cont_miss_bcns_spread[9] - ten and more continuous missed beacons.
	*/
	__le32 cont_miss_bcns_spread[ACX_MISSED_BEACONS_SPREAD];

	/* the number of beacons in awake mode */
	__le32 rcvd_awake_beacons;
} __packed;

struct acx_mic_statistics {
	__le32 rx_pkts;
	__le32 calc_failure;
} __packed;

struct acx_aes_statistics {
	__le32 encrypt_fail;
	__le32 decrypt_fail;
	__le32 encrypt_packets;
	__le32 decrypt_packets;
	__le32 encrypt_interrupt;
	__le32 decrypt_interrupt;
} __packed;

struct acx_event_statistics {
	__le32 heart_beat;
	__le32 calibration;
	__le32 rx_mismatch;
	__le32 rx_mem_empty;
	__le32 rx_pool;
	__le32 oom_late;
	__le32 phy_transmit_error;
	__le32 tx_stuck;
} __packed;

struct acx_ps_statistics {
	__le32 pspoll_timeouts;
	__le32 upsd_timeouts;
	__le32 upsd_max_sptime;
	__le32 upsd_max_apturn;
	__le32 pspoll_max_apturn;
	__le32 pspoll_utilization;
	__le32 upsd_utilization;
} __packed;

struct acx_rxpipe_statistics {
	__le32 rx_prep_beacon_drop;
	__le32 descr_host_int_trig_rx_data;
	__le32 beacon_buffer_thres_host_int_trig_rx_data;
	__le32 missed_beacon_host_int_trig_rx_data;
	__le32 tx_xfr_host_int_trig_rx_data;
} __packed;

struct acx_statistics {
	struct acx_header header;

	struct acx_tx_statistics tx;
	struct acx_rx_statistics rx;
	struct acx_dma_statistics dma;
	struct acx_isr_statistics isr;
	struct acx_wep_statistics wep;
	struct acx_pwr_statistics pwr;
	struct acx_aes_statistics aes;
	struct acx_mic_statistics mic;
	struct acx_event_statistics event;
	struct acx_ps_statistics ps;
	struct acx_rxpipe_statistics rxpipe;
} __packed;

struct acx_rate_class {
	__le32 enabled_rates;
	u8 short_retry_limit;
	u8 long_retry_limit;
	u8 aflags;
	u8 reserved;
};

#define ACX_TX_BASIC_RATE      0
#define ACX_TX_AP_FULL_RATE    1
#define ACX_TX_RATE_POLICY_CNT 2
struct acx_sta_rate_policy {
	struct acx_header header;

	__le32 rate_class_cnt;
	struct acx_rate_class rate_class[CONF_TX_MAX_RATE_CLASSES];
} __packed;


#define ACX_TX_AP_MODE_MGMT_RATE 4
#define ACX_TX_AP_MODE_BCST_RATE 5
struct acx_ap_rate_policy {
	struct acx_header header;

	__le32 rate_policy_idx;
	struct acx_rate_class rate_policy;
} __packed;

struct acx_ac_cfg {
	struct acx_header header;
	u8 ac;
	u8 cw_min;
	__le16 cw_max;
	u8 aifsn;
	u8 reserved;
	__le16 tx_op_limit;
} __packed;

struct acx_tid_config {
	struct acx_header header;
	u8 queue_id;
	u8 channel_type;
	u8 tsid;
	u8 ps_scheme;
	u8 ack_policy;
	u8 padding[3];
	__le32 apsd_conf[2];
} __packed;

struct acx_frag_threshold {
	struct acx_header header;
	__le16 frag_threshold;
	u8 padding[2];
} __packed;

struct acx_tx_config_options {
	struct acx_header header;
	__le16 tx_compl_timeout;     /* msec */
	__le16 tx_compl_threshold;   /* number of packets */
} __packed;

#define ACX_TX_DESCRIPTORS    32

struct wl1271_acx_ap_config_memory {
	struct acx_header header;

	u8 rx_mem_block_num;
	u8 tx_min_mem_block_num;
	u8 num_stations;
	u8 num_ssid_profiles;
	__le32 total_tx_descriptors;
} __packed;

struct wl1271_acx_sta_config_memory {
	struct acx_header header;

	u8 rx_mem_block_num;
	u8 tx_min_mem_block_num;
	u8 num_stations;
	u8 num_ssid_profiles;
	__le32 total_tx_descriptors;
	u8 dyn_mem_enable;
	u8 tx_free_req;
	u8 rx_free_req;
	u8 tx_min;
} __packed;

struct wl1271_acx_mem_map {
	struct acx_header header;

	__le32 code_start;
	__le32 code_end;

	__le32 wep_defkey_start;
	__le32 wep_defkey_end;

	__le32 sta_table_start;
	__le32 sta_table_end;

	__le32 packet_template_start;
	__le32 packet_template_end;

	/* Address of the TX result interface (control block) */
	__le32 tx_result;
	__le32 tx_result_queue_start;

	__le32 queue_memory_start;
	__le32 queue_memory_end;

	__le32 packet_memory_pool_start;
	__le32 packet_memory_pool_end;

	__le32 debug_buffer1_start;
	__le32 debug_buffer1_end;

	__le32 debug_buffer2_start;
	__le32 debug_buffer2_end;

	/* Number of blocks FW allocated for TX packets */
	__le32 num_tx_mem_blocks;

	/* Number of blocks FW allocated for RX packets */
	__le32 num_rx_mem_blocks;

	/* the following 4 fields are valid in SLAVE mode only */
	u8 *tx_cbuf;
	u8 *rx_cbuf;
	__le32 rx_ctrl;
	__le32 tx_ctrl;
} __packed;

struct wl1271_acx_rx_config_opt {
	struct acx_header header;

	__le16 mblk_threshold;
	__le16 threshold;
	__le16 timeout;
	u8 queue_type;
	u8 reserved;
} __packed;


struct wl1271_acx_bet_enable {
	struct acx_header header;

	u8 enable;
	u8 max_consecutive;
	u8 padding[2];
} __packed;

#define ACX_IPV4_VERSION 4
#define ACX_IPV6_VERSION 6
#define ACX_IPV4_ADDR_SIZE 4

/* bitmap of enabled arp_filter features */
#define ACX_ARP_FILTER_ARP_FILTERING	BIT(0)
#define ACX_ARP_FILTER_AUTO_ARP		BIT(1)

struct wl1271_acx_arp_filter {
	struct acx_header header;
	u8 version;         /* ACX_IPV4_VERSION, ACX_IPV6_VERSION */
	u8 enable;          /* bitmap of enabled ARP filtering features */
	u8 padding[2];
	u8 address[16];     /* The configured device IP address - all ARP
			       requests directed to this IP address will pass
			       through. For IPv4, the first four bytes are
			       used. */
} __packed;

struct wl1271_acx_pm_config {
	struct acx_header header;

	__le32 host_clk_settling_time;
	u8 host_fast_wakeup_support;
	u8 padding[3];
} __packed;

struct wl1271_acx_keep_alive_mode {
	struct acx_header header;

	u8 enabled;
	u8 padding[3];
} __packed;

enum {
	ACX_KEEP_ALIVE_NO_TX = 0,
	ACX_KEEP_ALIVE_PERIOD_ONLY
};

enum {
	ACX_KEEP_ALIVE_TPL_INVALID = 0,
	ACX_KEEP_ALIVE_TPL_VALID
};

struct wl1271_acx_keep_alive_config {
	struct acx_header header;

	__le32 period;
	u8 index;
	u8 tpl_validation;
	u8 trigger;
	u8 padding;
} __packed;

enum {
	WL1271_ACX_TRIG_TYPE_LEVEL = 0,
	WL1271_ACX_TRIG_TYPE_EDGE,
};

enum {
	WL1271_ACX_TRIG_DIR_LOW = 0,
	WL1271_ACX_TRIG_DIR_HIGH,
	WL1271_ACX_TRIG_DIR_BIDIR,
};

enum {
	WL1271_ACX_TRIG_ENABLE = 1,
	WL1271_ACX_TRIG_DISABLE,
};

enum {
	WL1271_ACX_TRIG_METRIC_RSSI_BEACON = 0,
	WL1271_ACX_TRIG_METRIC_RSSI_DATA,
	WL1271_ACX_TRIG_METRIC_SNR_BEACON,
	WL1271_ACX_TRIG_METRIC_SNR_DATA,
};

enum {
	WL1271_ACX_TRIG_IDX_RSSI = 0,
	WL1271_ACX_TRIG_COUNT = 8,
};

struct wl1271_acx_rssi_snr_trigger {
	struct acx_header header;

	__le16 threshold;
	__le16 pacing; /* 0 - 60000 ms */
	u8 metric;
	u8 type;
	u8 dir;
	u8 hysteresis;
	u8 index;
	u8 enable;
	u8 padding[2];
};

struct wl1271_acx_rssi_snr_avg_weights {
	struct acx_header header;

	u8 rssi_beacon;
	u8 rssi_data;
	u8 snr_beacon;
	u8 snr_data;
};

/*
 * ACX_PEER_HT_CAP
 * Configure HT capabilities - declare the capabilities of the peer
 * we are connected to.
 */
struct wl1271_acx_ht_capabilities {
	struct acx_header header;

	/*
	 * bit 0 - Allow HT Operation
	 * bit 1 - Allow Greenfield format in TX
	 * bit 2 - Allow Short GI in TX
	 * bit 3 - Allow L-SIG TXOP Protection in TX
	 * bit 4 - Allow HT Control fields in TX.
	 *         Note, driver will still leave space for HT control in packets
	 *         regardless of the value of this field. FW will be responsible
	 *         to drop the HT field from any frame when this Bit set to 0.
	 * bit 5 - Allow RD initiation in TXOP. FW is allowed to initate RD.
	 *         Exact policy setting for this feature is TBD.
	 *         Note, this bit can only be set to 1 if bit 3 is set to 1.
	 */
	__le32 ht_capabilites;

	/*
	 * Indicates to which peer these capabilities apply.
	 * For infrastructure use ff:ff:ff:ff:ff:ff that indicates relevance
	 * for all peers.
	 * Only valid for IBSS/DLS operation.
	 */
	u8 mac_address[ETH_ALEN];

	/*
	 * This the maximum A-MPDU length supported by the AP. The FW may not
	 * exceed this length when sending A-MPDUs
	 */
	u8 ampdu_max_length;

	/* This is the minimal spacing required when sending A-MPDUs to the AP*/
	u8 ampdu_min_spacing;
} __packed;

/* HT Capabilites Fw Bit Mask Mapping */
#define WL1271_ACX_FW_CAP_HT_OPERATION                 BIT(0)
#define WL1271_ACX_FW_CAP_GREENFIELD_FRAME_FORMAT      BIT(1)
#define WL1271_ACX_FW_CAP_SHORT_GI_FOR_20MHZ_PACKETS   BIT(2)
#define WL1271_ACX_FW_CAP_LSIG_TXOP_PROTECTION         BIT(3)
#define WL1271_ACX_FW_CAP_HT_CONTROL_FIELDS            BIT(4)
#define WL1271_ACX_FW_CAP_RD_INITIATION                BIT(5)


/*
 * ACX_HT_BSS_OPERATION
 * Configure HT capabilities - AP rules for behavior in the BSS.
 */
struct wl1271_acx_ht_information {
	struct acx_header header;

	/* Values: 0 - RIFS not allowed, 1 - RIFS allowed */
	u8 rifs_mode;

	/* Values: 0 - 3 like in spec */
	u8 ht_protection;

	/* Values: 0 - GF protection not required, 1 - GF protection required */
	u8 gf_protection;

	/*Values: 0 - TX Burst limit not required, 1 - TX Burst Limit required*/
	u8 ht_tx_burst_limit;

	/*
	 * Values: 0 - Dual CTS protection not required,
	 *         1 - Dual CTS Protection required
	 * Note: When this value is set to 1 FW will protect all TXOP with RTS
	 * frame and will not use CTS-to-self regardless of the value of the
	 * ACX_CTS_PROTECTION information element
	 */
	u8 dual_cts_protection;

	u8 padding[3];
} __packed;

#define RX_BA_WIN_SIZE 8

struct wl1271_acx_ba_session_policy {
	struct acx_header header;
	/*
	 * Specifies role Id, Range 0-7, 0xFF means ANY role.
	 * Future use. For now this field is irrelevant
	 */
	u8 role_id;
	/*
	 * Specifies Link Id, Range 0-31, 0xFF means ANY  Link Id.
	 * Not applicable if Role Id is set to ANY.
	 */
	u8 link_id;

	u8 tid;

	u8 enable;

	/* Windows size in number of packets */
	u16 win_size;

	/*
	 * As initiator inactivity timeout in time units(TU) of 1024us.
	 * As receiver reserved
	 */
	u16 inactivity_timeout;

	/* Initiator = 1/Receiver = 0 */
	u8 ba_direction;

	u8 padding[3];
} __packed;

struct wl1271_acx_ba_receiver_setup {
	struct acx_header header;

	/* Specifies Link Id, Range 0-31, 0xFF means ANY  Link Id */
	u8 link_id;

	u8 tid;

	u8 enable;

	u8 padding[1];

	/* Windows size in number of packets */
	u16 win_size;

	/* BA session starting sequence number.  RANGE 0-FFF */
	u16 ssn;
} __packed;

struct wl1271_acx_fw_tsf_information {
	struct acx_header header;

	__le32 current_tsf_high;
	__le32 current_tsf_low;
	__le32 last_bttt_high;
	__le32 last_tbtt_low;
	u8 last_dtim_count;
	u8 padding[3];
} __packed;

struct wl1271_acx_max_tx_retry {
	struct acx_header header;

	/*
	 * the number of frames transmission failures before
	 * issuing the aging event.
	 */
	__le16 max_tx_retry;
	u8 padding_1[2];
} __packed;

<<<<<<< HEAD
=======
struct wl1271_acx_config_ps {
	struct acx_header header;

	u8 exit_retries;
	u8 enter_retries;
	u8 padding[2];
	__le32 null_data_rate;
} __packed;

>>>>>>> 320d6c1b
enum {
	ACX_WAKE_UP_CONDITIONS      = 0x0002,
	ACX_MEM_CFG                 = 0x0003,
	ACX_SLOT                    = 0x0004,
	ACX_AC_CFG                  = 0x0007,
	ACX_MEM_MAP                 = 0x0008,
	ACX_AID                     = 0x000A,
	/* ACX_FW_REV is missing in the ref driver, but seems to work */
	ACX_FW_REV                  = 0x000D,
	ACX_MEDIUM_USAGE            = 0x000F,
	ACX_RX_CFG                  = 0x0010,
	ACX_TX_QUEUE_CFG            = 0x0011, /* FIXME: only used by wl1251 */
	ACX_STATISTICS              = 0x0013, /* Debug API */
	ACX_PWR_CONSUMPTION_STATISTICS = 0x0014,
	ACX_FEATURE_CFG             = 0x0015,
	ACX_TID_CFG                 = 0x001A,
	ACX_PS_RX_STREAMING         = 0x001B,
	ACX_BEACON_FILTER_OPT       = 0x001F,
	ACX_NOISE_HIST              = 0x0021,
	ACX_HDK_VERSION             = 0x0022, /* ??? */
	ACX_PD_THRESHOLD            = 0x0023,
	ACX_TX_CONFIG_OPT           = 0x0024,
	ACX_CCA_THRESHOLD           = 0x0025,
	ACX_EVENT_MBOX_MASK         = 0x0026,
	ACX_CONN_MONIT_PARAMS       = 0x002D,
	ACX_CONS_TX_FAILURE         = 0x002F,
	ACX_BCN_DTIM_OPTIONS        = 0x0031,
	ACX_SG_ENABLE               = 0x0032,
	ACX_SG_CFG                  = 0x0033,
	ACX_BEACON_FILTER_TABLE     = 0x0038,
	ACX_ARP_IP_FILTER           = 0x0039,
	ACX_ROAMING_STATISTICS_TBL  = 0x003B,
	ACX_RATE_POLICY             = 0x003D,
	ACX_CTS_PROTECTION          = 0x003E,
	ACX_SLEEP_AUTH              = 0x003F,
	ACX_PREAMBLE_TYPE	    = 0x0040,
	ACX_ERROR_CNT               = 0x0041,
	ACX_IBSS_FILTER		    = 0x0044,
	ACX_SERVICE_PERIOD_TIMEOUT  = 0x0045,
	ACX_TSF_INFO                = 0x0046,
	ACX_CONFIG_PS_WMM           = 0x0049,
	ACX_ENABLE_RX_DATA_FILTER   = 0x004A,
	ACX_SET_RX_DATA_FILTER      = 0x004B,
	ACX_GET_DATA_FILTER_STATISTICS = 0x004C,
	ACX_RX_CONFIG_OPT           = 0x004E,
	ACX_FRAG_CFG                = 0x004F,
	ACX_BET_ENABLE              = 0x0050,
	ACX_RSSI_SNR_TRIGGER        = 0x0051,
	ACX_RSSI_SNR_WEIGHTS        = 0x0052,
	ACX_KEEP_ALIVE_MODE         = 0x0053,
	ACX_SET_KEEP_ALIVE_CONFIG   = 0x0054,
	ACX_BA_SESSION_POLICY_CFG   = 0x0055,
	ACX_BA_SESSION_RX_SETUP     = 0x0056,
	ACX_PEER_HT_CAP             = 0x0057,
	ACX_HT_BSS_OPERATION        = 0x0058,
	ACX_COEX_ACTIVITY           = 0x0059,
	ACX_SET_DCO_ITRIM_PARAMS    = 0x0061,
<<<<<<< HEAD
=======
	ACX_GEN_FW_CMD              = 0x0070,
	ACX_HOST_IF_CFG_BITMAP      = 0x0071,
>>>>>>> 320d6c1b
	ACX_MAX_TX_FAILURE          = 0x0072,
	DOT11_RX_MSDU_LIFE_TIME     = 0x1004,
	DOT11_CUR_TX_PWR            = 0x100D,
	DOT11_RX_DOT11_MODE         = 0x1012,
	DOT11_RTS_THRESHOLD         = 0x1013,
	DOT11_GROUP_ADDRESS_TBL     = 0x1014,
	ACX_PM_CONFIG               = 0x1016,
	ACX_CONFIG_PS               = 0x1017,
	ACX_CONFIG_HANGOVER         = 0x1018,
};


int wl1271_acx_wake_up_conditions(struct wl1271 *wl);
int wl1271_acx_sleep_auth(struct wl1271 *wl, u8 sleep_auth);
int wl1271_acx_tx_power(struct wl1271 *wl, int power);
int wl1271_acx_feature_cfg(struct wl1271 *wl);
int wl1271_acx_mem_map(struct wl1271 *wl,
		       struct acx_header *mem_map, size_t len);
int wl1271_acx_rx_msdu_life_time(struct wl1271 *wl);
int wl1271_acx_rx_config(struct wl1271 *wl, u32 config, u32 filter);
int wl1271_acx_pd_threshold(struct wl1271 *wl);
int wl1271_acx_slot(struct wl1271 *wl, enum acx_slot_type slot_time);
int wl1271_acx_group_address_tbl(struct wl1271 *wl, bool enable,
				 void *mc_list, u32 mc_list_len);
int wl1271_acx_service_period_timeout(struct wl1271 *wl);
int wl1271_acx_rts_threshold(struct wl1271 *wl, u16 rts_threshold);
int wl1271_acx_dco_itrim_params(struct wl1271 *wl);
int wl1271_acx_beacon_filter_opt(struct wl1271 *wl, bool enable_filter);
int wl1271_acx_beacon_filter_table(struct wl1271 *wl);
int wl1271_acx_conn_monit_params(struct wl1271 *wl, bool enable);
int wl1271_acx_sg_enable(struct wl1271 *wl, bool enable);
int wl1271_acx_sg_cfg(struct wl1271 *wl);
int wl1271_acx_cca_threshold(struct wl1271 *wl);
int wl1271_acx_bcn_dtim_options(struct wl1271 *wl);
int wl1271_acx_aid(struct wl1271 *wl, u16 aid);
int wl1271_acx_event_mbox_mask(struct wl1271 *wl, u32 event_mask);
int wl1271_acx_set_preamble(struct wl1271 *wl, enum acx_preamble_type preamble);
int wl1271_acx_cts_protect(struct wl1271 *wl,
			   enum acx_ctsprotect_type ctsprotect);
int wl1271_acx_statistics(struct wl1271 *wl, struct acx_statistics *stats);
int wl1271_acx_sta_rate_policies(struct wl1271 *wl);
int wl1271_acx_ap_rate_policy(struct wl1271 *wl, struct conf_tx_rate_class *c,
		      u8 idx);
int wl1271_acx_ac_cfg(struct wl1271 *wl, u8 ac, u8 cw_min, u16 cw_max,
		      u8 aifsn, u16 txop);
int wl1271_acx_tid_cfg(struct wl1271 *wl, u8 queue_id, u8 channel_type,
		       u8 tsid, u8 ps_scheme, u8 ack_policy,
		       u32 apsd_conf0, u32 apsd_conf1);
int wl1271_acx_frag_threshold(struct wl1271 *wl, u16 frag_threshold);
int wl1271_acx_tx_config_options(struct wl1271 *wl);
int wl1271_acx_ap_mem_cfg(struct wl1271 *wl);
int wl1271_acx_sta_mem_cfg(struct wl1271 *wl);
int wl1271_acx_init_mem_config(struct wl1271 *wl);
int wl1271_acx_init_rx_interrupt(struct wl1271 *wl);
int wl1271_acx_smart_reflex(struct wl1271 *wl);
int wl1271_acx_bet_enable(struct wl1271 *wl, bool enable);
int wl1271_acx_arp_ip_filter(struct wl1271 *wl, u8 enable, __be32 address);
int wl1271_acx_pm_config(struct wl1271 *wl);
int wl1271_acx_keep_alive_mode(struct wl1271 *wl, bool enable);
int wl1271_acx_keep_alive_config(struct wl1271 *wl, u8 index, u8 tpl_valid);
int wl1271_acx_rssi_snr_trigger(struct wl1271 *wl, bool enable,
				s16 thold, u8 hyst);
int wl1271_acx_rssi_snr_avg_weights(struct wl1271 *wl);
int wl1271_acx_set_ht_capabilities(struct wl1271 *wl,
				    struct ieee80211_sta_ht_cap *ht_cap,
				    bool allow_ht_operation);
int wl1271_acx_set_ht_information(struct wl1271 *wl,
				   u16 ht_operation_mode);
int wl1271_acx_set_ba_session(struct wl1271 *wl,
			      enum ieee80211_back_parties direction,
			      u8 tid_index, u8 policy);
int wl1271_acx_set_ba_receiver_session(struct wl1271 *wl, u8 tid_index, u16 ssn,
				       bool enable);
int wl1271_acx_tsf_info(struct wl1271 *wl, u64 *mactime);
int wl1271_acx_max_tx_retry(struct wl1271 *wl);
<<<<<<< HEAD
=======
int wl1271_acx_config_ps(struct wl1271 *wl);
>>>>>>> 320d6c1b

#endif /* __WL1271_ACX_H__ */<|MERGE_RESOLUTION|>--- conflicted
+++ resolved
@@ -1146,8 +1146,6 @@
 	u8 padding_1[2];
 } __packed;
 
-<<<<<<< HEAD
-=======
 struct wl1271_acx_config_ps {
 	struct acx_header header;
 
@@ -1157,7 +1155,6 @@
 	__le32 null_data_rate;
 } __packed;
 
->>>>>>> 320d6c1b
 enum {
 	ACX_WAKE_UP_CONDITIONS      = 0x0002,
 	ACX_MEM_CFG                 = 0x0003,
@@ -1215,11 +1212,8 @@
 	ACX_HT_BSS_OPERATION        = 0x0058,
 	ACX_COEX_ACTIVITY           = 0x0059,
 	ACX_SET_DCO_ITRIM_PARAMS    = 0x0061,
-<<<<<<< HEAD
-=======
 	ACX_GEN_FW_CMD              = 0x0070,
 	ACX_HOST_IF_CFG_BITMAP      = 0x0071,
->>>>>>> 320d6c1b
 	ACX_MAX_TX_FAILURE          = 0x0072,
 	DOT11_RX_MSDU_LIFE_TIME     = 0x1004,
 	DOT11_CUR_TX_PWR            = 0x100D,
@@ -1295,9 +1289,6 @@
 				       bool enable);
 int wl1271_acx_tsf_info(struct wl1271 *wl, u64 *mactime);
 int wl1271_acx_max_tx_retry(struct wl1271 *wl);
-<<<<<<< HEAD
-=======
 int wl1271_acx_config_ps(struct wl1271 *wl);
->>>>>>> 320d6c1b
 
 #endif /* __WL1271_ACX_H__ */