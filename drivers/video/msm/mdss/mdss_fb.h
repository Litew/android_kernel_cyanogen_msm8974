/* Copyright (c) 2008-2015, The Linux Foundation. All rights reserved.
 *
 * This program is free software; you can redistribute it and/or modify
 * it under the terms of the GNU General Public License version 2 and
 * only version 2 as published by the Free Software Foundation.
 *
 * This program is distributed in the hope that it will be useful,
 * but WITHOUT ANY WARRANTY; without even the implied warranty of
 * MERCHANTABILITY or FITNESS FOR A PARTICULAR PURPOSE.  See the
 * GNU General Public License for more details.
 *
 */

#ifndef MDSS_FB_H
#define MDSS_FB_H

#include <linux/msm_ion.h>
#include <linux/list.h>
#include <linux/msm_mdp.h>
#include <linux/types.h>
#include <linux/notifier.h>

#include "mdss_panel.h"
#include "mdss_mdp_splash_logo.h"

#define MSM_FB_DEFAULT_PAGE_SIZE 2
#define MFD_KEY  0x11161126
#define MSM_FB_MAX_DEV_LIST 32

#define MSM_FB_ENABLE_DBGFS
#define WAIT_FENCE_FIRST_TIMEOUT (3 * MSEC_PER_SEC)
#define WAIT_FENCE_FINAL_TIMEOUT (10 * MSEC_PER_SEC)
/* Display op timeout should be greater than total timeout */
#define WAIT_DISP_OP_TIMEOUT ((WAIT_FENCE_FIRST_TIMEOUT + \
		WAIT_FENCE_FINAL_TIMEOUT) * MDP_MAX_FENCE_FD)

#ifndef MAX
#define  MAX(x, y) (((x) > (y)) ? (x) : (y))
#endif

#ifndef MIN
#define  MIN(x, y) (((x) < (y)) ? (x) : (y))
#endif

#define MDP_PP_AD_BL_LINEAR	0x0
#define MDP_PP_AD_BL_LINEAR_INV	0x1

/**
 * enum mdp_notify_event - Different frame events to indicate frame update state
 *
 * @MDP_NOTIFY_FRAME_BEGIN:	Frame update has started, the frame is about to
 *				be programmed into hardware.
 * @MDP_NOTIFY_FRAME_READY:	Frame ready to be kicked off, this can be used
 *				as the last point in time to synchronized with
 *				source buffers before kickoff.
 * @MDP_NOTIFY_FRAME_FLUSHED:	Configuration of frame has been flushed and
 *				DMA transfer has started.
 * @MDP_NOTIFY_FRAME_DONE:	Frame DMA transfer has completed.
 *				- For video mode panels this will indicate that
 *				  previous frame has been replaced by new one.
 *				- For command mode/writeback frame done happens
 *				  as soon as the DMA of the frame is done.
 * @MDP_NOTIFY_FRAME_TIMEOUT:	Frame DMA transfer has failed to complete within
 *				a fair amount of time.
 */
enum mdp_notify_event {
	MDP_NOTIFY_FRAME_BEGIN = 1,
	MDP_NOTIFY_FRAME_READY,
	MDP_NOTIFY_FRAME_FLUSHED,
	MDP_NOTIFY_FRAME_DONE,
	MDP_NOTIFY_FRAME_TIMEOUT,
};

struct disp_info_type_suspend {
	int op_enable;
	int panel_power_on;
};

struct disp_info_notify {
	int type;
	struct timer_list timer;
	struct completion comp;
	struct mutex lock;
	int value;
	int is_suspend;
	int ref_count;
	bool init_done;
};

struct msm_sync_pt_data {
	char *fence_name;
	u32 acq_fen_cnt;
	struct sync_fence *acq_fen[MDP_MAX_FENCE_FD];

	struct sw_sync_timeline *timeline;
	int timeline_value;
	u32 threshold;
	u32 retire_threshold;
	atomic_t commit_cnt;
	bool flushed;
	bool async_wait_fences;

	struct mutex sync_mutex;
	struct notifier_block notifier;

	struct sync_fence *(*get_retire_fence)
		(struct msm_sync_pt_data *sync_pt_data);
};

struct msm_fb_data_type;

struct msm_mdp_interface {
	int (*fb_mem_alloc_fnc)(struct msm_fb_data_type *mfd);
	int (*fb_mem_get_iommu_domain)(void);
	int (*init_fnc)(struct msm_fb_data_type *mfd);
	int (*on_fnc)(struct msm_fb_data_type *mfd);
	int (*off_fnc)(struct msm_fb_data_type *mfd);
	/* called to release resources associated to the process */
	int (*release_fnc)(struct msm_fb_data_type *mfd, bool release_all);
	int (*kickoff_fnc)(struct msm_fb_data_type *mfd,
					struct mdp_display_commit *data);
	int (*ioctl_handler)(struct msm_fb_data_type *mfd, u32 cmd, void *arg);
	void (*dma_fnc)(struct msm_fb_data_type *mfd);
	int (*cursor_update)(struct msm_fb_data_type *mfd,
				struct fb_cursor *cursor);
	int (*lut_update)(struct msm_fb_data_type *mfd, struct fb_cmap *cmap);
	int (*do_histogram)(struct msm_fb_data_type *mfd,
				struct mdp_histogram *hist);
	int (*ad_calc_bl)(struct msm_fb_data_type *mfd, int bl_in,
		int *bl_out, bool *bl_out_notify);
<<<<<<< HEAD
=======
	int (*ad_shutdown_cleanup)(struct msm_fb_data_type *mfd);
>>>>>>> 9fff5615
	int (*panel_register_done)(struct mdss_panel_data *pdata);
	u32 (*fb_stride)(u32 fb_index, u32 xres, int bpp);
	int (*splash_init_fnc)(struct msm_fb_data_type *mfd);
	struct msm_sync_pt_data *(*get_sync_fnc)(struct msm_fb_data_type *mfd,
				const struct mdp_buf_sync *buf_sync);
	void (*check_dsi_status)(struct work_struct *work, uint32_t interval);
	int (*configure_panel)(struct msm_fb_data_type *mfd, int mode);
	void *private1;
};

#define IS_CALIB_MODE_BL(mfd) (((mfd)->calib_mode) & MDSS_CALIB_MODE_BL)
#define MDSS_BRIGHT_TO_BL(out, v, bl_max, max_bright) do {\
					out = (2 * (v) * (bl_max) + max_bright)\
					/ (2 * max_bright);\
					} while (0)

struct mdss_fb_proc_info {
	int pid;
	u32 ref_cnt;
	struct list_head list;
};

struct msm_fb_backup_type {
	struct fb_info info;
	struct mdp_display_commit disp_commit;
};

struct msm_fb_data_type {
	u32 key;
	u32 index;
	u32 ref_cnt;
	u32 fb_page;

	struct panel_id panel;
	struct mdss_panel_info *panel_info;
	int split_display;
	int split_fb_left;
	int split_fb_right;

	u32 dest;
	struct fb_info *fbi;

	int idle_time;
	struct delayed_work idle_notify_work;

	int op_enable;
	u32 fb_imgType;
	int panel_reconfig;

	u32 dst_format;
	int panel_power_on;
	struct disp_info_type_suspend suspend;

	struct ion_handle *ihdl;
	unsigned long iova;
	void *cursor_buf;
	unsigned long cursor_buf_phys;
	unsigned long cursor_buf_iova;

	int ext_ad_ctrl;
	u32 ext_bl_ctrl;
	u32 calib_mode;
	u32 ad_bl_level;
	u32 bl_level;
	u32 bl_scale;
	u32 bl_min_lvl;
	u32 unset_bl_level;
	u32 bl_updated;
	u32 bl_level_scaled;
	u32 bl_level_prev_scaled;
	struct mutex bl_lock;

	struct platform_device *pdev;

	u32 mdp_fb_page_protection;

	struct disp_info_notify update;
	struct disp_info_notify no_update;
	struct completion power_off_comp;

	struct msm_mdp_interface mdp;

	struct msm_sync_pt_data mdp_sync_pt_data;

	/* for non-blocking */
	struct task_struct *disp_thread;
	atomic_t commits_pending;
	atomic_t kickoff_pending;
	wait_queue_head_t commit_wait_q;
	wait_queue_head_t idle_wait_q;
	wait_queue_head_t kickoff_wait_q;
	bool shutdown_pending;

	struct msm_fb_splash_info splash_info;

	wait_queue_head_t ioctl_q;
	atomic_t ioctl_ref_cnt;

	struct msm_fb_backup_type msm_fb_backup;
	struct completion power_set_comp;
	u32 is_power_setting;

	u32 dcm_state;
	struct list_head proc_list;
	u32 wait_for_kickoff;
	struct ion_client *fb_ion_client;
	struct ion_handle *fb_ion_handle;
};

static inline void mdss_fb_update_notify_update(struct msm_fb_data_type *mfd)
{
	int needs_complete = 0;
	mutex_lock(&mfd->update.lock);
	mfd->update.value = mfd->update.type;
	needs_complete = mfd->update.value == NOTIFY_TYPE_UPDATE;
	mutex_unlock(&mfd->update.lock);
	if (needs_complete) {
		complete(&mfd->update.comp);
		mutex_lock(&mfd->no_update.lock);
		if (mfd->no_update.timer.function)
			del_timer(&(mfd->no_update.timer));

		mfd->no_update.timer.expires = jiffies + (2 * HZ);
		add_timer(&mfd->no_update.timer);
		mutex_unlock(&mfd->no_update.lock);
	}
}

int mdss_fb_get_phys_info(unsigned long *start, unsigned long *len, int fb_num);
void mdss_fb_set_backlight(struct msm_fb_data_type *mfd, u32 bkl_lvl);
void mdss_fb_update_backlight(struct msm_fb_data_type *mfd);
void mdss_fb_wait_for_fence(struct msm_sync_pt_data *sync_pt_data);
void mdss_fb_signal_timeline(struct msm_sync_pt_data *sync_pt_data);
struct sync_fence *mdss_fb_sync_get_fence(struct sw_sync_timeline *timeline,
				const char *fence_name, int val);
int mdss_fb_register_mdp_instance(struct msm_mdp_interface *mdp);
int mdss_fb_dcm(struct msm_fb_data_type *mfd, int req_state);
int mdss_fb_suspres_panel(struct device *dev, void *data);
#endif /* MDSS_FB_H */<|MERGE_RESOLUTION|>--- conflicted
+++ resolved
@@ -128,10 +128,7 @@
 				struct mdp_histogram *hist);
 	int (*ad_calc_bl)(struct msm_fb_data_type *mfd, int bl_in,
 		int *bl_out, bool *bl_out_notify);
-<<<<<<< HEAD
-=======
 	int (*ad_shutdown_cleanup)(struct msm_fb_data_type *mfd);
->>>>>>> 9fff5615
 	int (*panel_register_done)(struct mdss_panel_data *pdata);
 	u32 (*fb_stride)(u32 fb_index, u32 xres, int bpp);
 	int (*splash_init_fnc)(struct msm_fb_data_type *mfd);
