--- conflicted
+++ resolved
@@ -967,7 +967,6 @@
 	u32 temp;
 	bool bl_notify = false;
 
-<<<<<<< HEAD
 	mutex_lock(&mfd->bl_lock);
 	if (mfd->unset_bl_level && !mfd->bl_updated) {
 		pdata = dev_get_platdata(&mfd->pdev->dev);
@@ -982,7 +981,6 @@
 			pdata->set_backlight(pdata, temp);
 			mfd->bl_level_scaled = mfd->unset_bl_level;
 			mfd->bl_updated = 1;
-=======
 	if (mfd->unset_bl_level) {
 		mutex_lock(&mfd->bl_lock);
 		if (!mfd->bl_updated) {
@@ -999,7 +997,6 @@
 				mfd->bl_level_scaled = mfd->unset_bl_level;
 				mfd->bl_updated = 1;
 			}
->>>>>>> 9fff5615
 		}
 		mutex_unlock(&mfd->bl_lock);
 	}
