--- conflicted
+++ resolved
@@ -483,11 +483,7 @@
 			goto rot_err;
 		}
 
-<<<<<<< HEAD
-		if (work_pending(&rot->commit_work)) {
-=======
 		if (work_busy(&rot->commit_work)) {
->>>>>>> 9fff5615
 			mutex_unlock(&rotator_lock);
 			flush_work(&rot->commit_work);
 			mutex_lock(&rotator_lock);
@@ -658,15 +654,9 @@
 
 	rot_pipe = rot->pipe;
 	if (rot_pipe) {
-<<<<<<< HEAD
-		if (work_pending(&rot->commit_work)) {
-			mutex_unlock(&rotator_lock);
-			cancel_work_sync(&rot->commit_work);
-=======
 		if (work_busy(&rot->commit_work)) {
 			mutex_unlock(&rotator_lock);
 			flush_work(&rot->commit_work);
->>>>>>> 9fff5615
 			mutex_lock(&rotator_lock);
 		}
 
