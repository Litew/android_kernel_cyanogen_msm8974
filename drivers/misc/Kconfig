--- conflicted
+++ resolved
@@ -665,19 +665,17 @@
 	  To compile this driver as a module, choose M here: the
 	  module will be called ti_drv2667.
 
-<<<<<<< HEAD
 config NXP_TFA9890
 	depends on I2C
 	tristate "NXP TFA9890 Support"
 	---help---
 	  The NXP TFA9890 chip is used as a  smart PA Controller.
-=======
+
 config UID_CPUTIME
 	tristate "Per-UID cpu time statistics"
 	depends on PROFILING
 	help
 	  Per UID based cpu time statistics exported to /proc/uid_cputime
->>>>>>> 9fff5615
 
 source "drivers/misc/c2port/Kconfig"
 source "drivers/misc/eeprom/Kconfig"
