/*Qualcomm Secure Execution Environment Communicator (QSEECOM) driver
 *
 * Copyright (c) 2012-2014, The Linux Foundation. All rights reserved.
 *
 * This program is free software; you can redistribute it and/or modify
 * it under the terms of the GNU General Public License version 2 and
 * only version 2 as published by the Free Software Foundation.
 *
 * This program is distributed in the hope that it will be useful,
 * but WITHOUT ANY WARRANTY; without even the implied warranty of
 * MERCHANTABILITY or FITNESS FOR A PARTICULAR PURPOSE.  See the
 * GNU General Public License for more details.
 */

#define pr_fmt(fmt) "QSEECOM: %s: " fmt, __func__

#include <linux/kernel.h>
#include <linux/slab.h>
#include <linux/module.h>
#include <linux/fs.h>
#include <linux/platform_device.h>
#include <linux/debugfs.h>
#include <linux/cdev.h>
#include <linux/uaccess.h>
#include <linux/sched.h>
#include <linux/list.h>
#include <linux/mutex.h>
#include <linux/io.h>
#include <linux/msm_ion.h>
#include <linux/types.h>
#include <linux/clk.h>
#include <linux/qseecom.h>
#include <linux/elf.h>
#include <linux/firmware.h>
#include <linux/freezer.h>
#include <linux/scatterlist.h>
#include <mach/board.h>
#include <mach/msm_bus.h>
#include <mach/msm_bus_board.h>
#include <mach/scm.h>
#include <mach/subsystem_restart.h>
#include <mach/socinfo.h>
#include <mach/qseecomi.h>
#include <asm/cacheflush.h>
#include "qseecom_legacy.h"
#include "qseecom_kernel.h"

#define QSEECOM_DEV			"qseecom"
#define QSEOS_VERSION_14		0x14
#define QSEEE_VERSION_00		0x400000
#define QSEE_VERSION_01			0x401000
#define QSEE_VERSION_02			0x402000
#define QSEE_VERSION_03			0x403000
#define QSEE_VERSION_04			0x404000
#define QSEE_VERSION_05			0x405000



#define QSEOS_CHECK_VERSION_CMD		0x00001803

#define QSEE_CE_CLK_100MHZ		100000000

#define QSEECOM_MAX_SG_ENTRY	512
#define QSEECOM_INVALID_KEY_ID  0xff

/* Save partition image hash for authentication check */
#define	SCM_SAVE_PARTITION_HASH_ID	0x01

/* Check if enterprise security is activate */
#define	SCM_IS_ACTIVATED_ID		0x02

#define RPMB_SERVICE			0x2000

#define QSEECOM_SEND_CMD_CRYPTO_TIMEOUT	2000
#define QSEECOM_LOAD_APP_CRYPTO_TIMEOUT	2000

enum qseecom_clk_definitions {
	CLK_DFAB = 0,
	CLK_SFPB,
};

enum qseecom_client_handle_type {
	QSEECOM_CLIENT_APP = 1,
	QSEECOM_LISTENER_SERVICE,
	QSEECOM_SECURE_SERVICE,
	QSEECOM_GENERIC,
	QSEECOM_UNAVAILABLE_CLIENT_APP,
};

enum qseecom_ce_hw_instance {
	CLK_QSEE = 0,
	CLK_CE_DRV,
};

static struct class *driver_class;
static dev_t qseecom_device_no;

static DEFINE_MUTEX(qsee_bw_mutex);
static DEFINE_MUTEX(app_access_lock);
static DEFINE_MUTEX(clk_access_lock);

struct qseecom_registered_listener_list {
	struct list_head                 list;
	struct qseecom_register_listener_req svc;
	uint32_t user_virt_sb_base;
	u8 *sb_virt;
	s32 sb_phys;
	size_t sb_length;
	struct ion_handle *ihandle; /* Retrieve phy addr */

	wait_queue_head_t          rcv_req_wq;
	int                        rcv_req_flag;
};

struct qseecom_registered_app_list {
	struct list_head                 list;
	u32  app_id;
	u32  ref_cnt;
	char app_name[MAX_APP_NAME_SIZE];
};

struct qseecom_registered_kclient_list {
	struct list_head list;
	struct qseecom_handle *handle;
};

struct ce_hw_usage_info {
	uint32_t  qsee_ce_hw_instance;
	uint32_t  hlos_ce_hw_instance;
	uint32_t  disk_encrypt_pipe;
	uint32_t  file_encrypt_pipe;
};

struct qseecom_clk {
	enum qseecom_ce_hw_instance instance;
	struct clk *ce_core_clk;
	struct clk *ce_clk;
	struct clk *ce_core_src_clk;
	struct clk *ce_bus_clk;
	uint32_t clk_access_cnt;
};

struct qseecom_control {
	struct ion_client *ion_clnt;		/* Ion client */
	struct list_head  registered_listener_list_head;
	spinlock_t        registered_listener_list_lock;

	struct list_head  registered_app_list_head;
	spinlock_t        registered_app_list_lock;

	struct list_head   registered_kclient_list_head;
	spinlock_t        registered_kclient_list_lock;

	wait_queue_head_t send_resp_wq;
	int               send_resp_flag;

	uint32_t          qseos_version;
	uint32_t          qsee_version;
	struct device *pdev;
	bool  commonlib_loaded;
	struct ion_handle *cmnlib_ion_handle;
	struct ce_hw_usage_info ce_info;

	int qsee_bw_count;
	int qsee_sfpb_bw_count;

	uint32_t qsee_perf_client;
	struct qseecom_clk qsee;
	struct qseecom_clk ce_drv;

	bool support_bus_scaling;
	bool support_fde;
	bool support_pfe;
	uint32_t  cumulative_mode;
	enum qseecom_bandwidth_request_mode  current_mode;
	struct timer_list bw_scale_down_timer;
	struct work_struct bw_inactive_req_ws;
	struct cdev cdev;
	bool timer_running;
};

struct qseecom_client_handle {
	u32  app_id;
	u8 *sb_virt;
	s32 sb_phys;
	uint32_t user_virt_sb_base;
	size_t sb_length;
	struct ion_handle *ihandle;		/* Retrieve phy addr */
	char app_name[MAX_APP_NAME_SIZE];
};

struct qseecom_listener_handle {
	u32               id;
};

static struct qseecom_control qseecom;

struct qseecom_dev_handle {
	enum qseecom_client_handle_type type;
	union {
		struct qseecom_client_handle client;
		struct qseecom_listener_handle listener;
	};
	bool released;
	int               abort;
	wait_queue_head_t abort_wq;
	atomic_t          ioctl_count;
	bool  perf_enabled;
	bool  fast_load_enabled;
	enum qseecom_bandwidth_request_mode mode;
};

enum qseecom_set_clear_key_flag {
	QSEECOM_CLEAR_CE_KEY_CMD = 0,
	QSEECOM_SET_CE_KEY_CMD,
};

struct qseecom_set_key_parameter {
	uint32_t ce_hw;
	uint32_t pipe;
	uint32_t flags;
	uint8_t key_id[QSEECOM_KEY_ID_SIZE];
	unsigned char hash32[QSEECOM_HASH_SIZE];
	enum qseecom_set_clear_key_flag set_clear_key_flag;
};

struct qseecom_sg_entry {
	uint32_t phys_addr;
	uint32_t len;
};

struct qseecom_key_id_usage_desc {
	uint8_t desc[QSEECOM_KEY_ID_SIZE];
};

static struct qseecom_key_id_usage_desc key_id_array[] = {
	{
		.desc = "Undefined Usage Index",
	},

	{
		.desc = "Full Disk Encryption",
	},

	{
		.desc = "Per File Encryption",
	},
};

/* Function proto types */
static int qsee_vote_for_clock(struct qseecom_dev_handle *, int32_t);
static void qsee_disable_clock_vote(struct qseecom_dev_handle *, int32_t);
static int __qseecom_enable_clk(enum qseecom_ce_hw_instance ce);
static void __qseecom_disable_clk(enum qseecom_ce_hw_instance ce);

static int __qseecom_is_svc_unique(struct qseecom_dev_handle *data,
		struct qseecom_register_listener_req *svc)
{
	struct qseecom_registered_listener_list *ptr;
	int unique = 1;
	unsigned long flags;

	spin_lock_irqsave(&qseecom.registered_listener_list_lock, flags);
	list_for_each_entry(ptr, &qseecom.registered_listener_list_head, list) {
		if (ptr->svc.listener_id == svc->listener_id) {
			pr_err("Service id: %u is already registered\n",
					ptr->svc.listener_id);
			unique = 0;
			break;
		}
	}
	spin_unlock_irqrestore(&qseecom.registered_listener_list_lock, flags);
	return unique;
}

static struct qseecom_registered_listener_list *__qseecom_find_svc(
						int32_t listener_id)
{
	struct qseecom_registered_listener_list *entry = NULL;
	unsigned long flags;

	spin_lock_irqsave(&qseecom.registered_listener_list_lock, flags);
	list_for_each_entry(entry, &qseecom.registered_listener_list_head, list)
	{
		if (entry->svc.listener_id == listener_id)
			break;
	}
	spin_unlock_irqrestore(&qseecom.registered_listener_list_lock, flags);

	if ((entry != NULL) && (entry->svc.listener_id != listener_id)) {
		pr_err("Service id: %u is not found\n", listener_id);
		return NULL;
	}

	return entry;
}

static int __qseecom_set_sb_memory(struct qseecom_registered_listener_list *svc,
				struct qseecom_dev_handle *handle,
				struct qseecom_register_listener_req *listener)
{
	int ret = 0;
	struct qseecom_register_listener_ireq req;
	struct qseecom_command_scm_resp resp;
	ion_phys_addr_t pa;

	/* Get the handle of the shared fd */
	svc->ihandle = ion_import_dma_buf(qseecom.ion_clnt,
					listener->ifd_data_fd);
	if (IS_ERR_OR_NULL(svc->ihandle)) {
		pr_err("Ion client could not retrieve the handle\n");
		return -ENOMEM;
	}

	/* Get the physical address of the ION BUF */
	ret = ion_phys(qseecom.ion_clnt, svc->ihandle, &pa, &svc->sb_length);
	if (ret) {
		pr_err("Cannot get phys_addr for the Ion Client, ret = %d\n",
			ret);
		return ret;
	}
	/* Populate the structure for sending scm call to load image */
	svc->sb_virt = (char *) ion_map_kernel(qseecom.ion_clnt, svc->ihandle);
	svc->sb_phys = pa;

	req.qsee_cmd_id = QSEOS_REGISTER_LISTENER;
	req.listener_id = svc->svc.listener_id;
	req.sb_len = svc->sb_length;
	req.sb_ptr = (void *)svc->sb_phys;

	resp.result = QSEOS_RESULT_INCOMPLETE;

	ret = scm_call(SCM_SVC_TZSCHEDULER, 1,  &req,
					sizeof(req), &resp, sizeof(resp));
	if (ret) {
		pr_err("qseecom_scm_call failed with err: %d\n", ret);
		return -EINVAL;
	}

	if (resp.result != QSEOS_RESULT_SUCCESS) {
		pr_err("Error SB registration req: resp.result = %d\n",
			resp.result);
		return -EPERM;
	}
	return 0;
}

static int qseecom_register_listener(struct qseecom_dev_handle *data,
					void __user *argp)
{
	int ret = 0;
	unsigned long flags;
	struct qseecom_register_listener_req rcvd_lstnr;
	struct qseecom_registered_listener_list *new_entry;

	ret = copy_from_user(&rcvd_lstnr, argp, sizeof(rcvd_lstnr));
	if (ret) {
		pr_err("copy_from_user failed\n");
		return ret;
	}
	if (!access_ok(VERIFY_WRITE, (void __user *)rcvd_lstnr.virt_sb_base,
			rcvd_lstnr.sb_size))
		return -EFAULT;

	data->listener.id = 0;
	if (!__qseecom_is_svc_unique(data, &rcvd_lstnr)) {
		pr_err("Service is not unique and is already registered\n");
		data->released = true;
		return -EBUSY;
	}

	new_entry = kmalloc(sizeof(*new_entry), GFP_KERNEL);
	if (!new_entry) {
		pr_err("kmalloc failed\n");
		return -ENOMEM;
	}
	memcpy(&new_entry->svc, &rcvd_lstnr, sizeof(rcvd_lstnr));
	new_entry->rcv_req_flag = 0;

	new_entry->svc.listener_id = rcvd_lstnr.listener_id;
	new_entry->sb_length = rcvd_lstnr.sb_size;
	new_entry->user_virt_sb_base = rcvd_lstnr.virt_sb_base;
	if (__qseecom_set_sb_memory(new_entry, data, &rcvd_lstnr)) {
		pr_err("qseecom_set_sb_memoryfailed\n");
		kzfree(new_entry);
		return -ENOMEM;
	}

	data->listener.id = rcvd_lstnr.listener_id;
	init_waitqueue_head(&new_entry->rcv_req_wq);

	spin_lock_irqsave(&qseecom.registered_listener_list_lock, flags);
	list_add_tail(&new_entry->list, &qseecom.registered_listener_list_head);
	spin_unlock_irqrestore(&qseecom.registered_listener_list_lock, flags);

	return ret;
}

static int qseecom_unregister_listener(struct qseecom_dev_handle *data)
{
	int ret = 0;
	unsigned long flags;
	uint32_t unmap_mem = 0;
	struct qseecom_register_listener_ireq req;
	struct qseecom_registered_listener_list *ptr_svc = NULL;
	struct qseecom_command_scm_resp resp;
	struct ion_handle *ihandle = NULL;		/* Retrieve phy addr */

	req.qsee_cmd_id = QSEOS_DEREGISTER_LISTENER;
	req.listener_id = data->listener.id;
	resp.result = QSEOS_RESULT_INCOMPLETE;

	ret = scm_call(SCM_SVC_TZSCHEDULER, 1,  &req,
					sizeof(req), &resp, sizeof(resp));
	if (ret) {
		pr_err("scm_call() failed with err: %d (lstnr id=%d)\n",
				ret, data->listener.id);
		return ret;
	}

	if (resp.result != QSEOS_RESULT_SUCCESS) {
		pr_err("Failed resp.result=%d,(lstnr id=%d)\n",
				resp.result, data->listener.id);
		return -EPERM;
	}

	data->abort = 1;
	spin_lock_irqsave(&qseecom.registered_listener_list_lock, flags);
	list_for_each_entry(ptr_svc, &qseecom.registered_listener_list_head,
			list) {
		if (ptr_svc->svc.listener_id == data->listener.id) {
			wake_up_all(&ptr_svc->rcv_req_wq);
			break;
		}
	}
	spin_unlock_irqrestore(&qseecom.registered_listener_list_lock, flags);

	while (atomic_read(&data->ioctl_count) > 1) {
		if (wait_event_freezable(data->abort_wq,
				atomic_read(&data->ioctl_count) <= 1)) {
			pr_err("Interrupted from abort\n");
			ret = -ERESTARTSYS;
			break;
		}
	}

	spin_lock_irqsave(&qseecom.registered_listener_list_lock, flags);
	list_for_each_entry(ptr_svc,
			&qseecom.registered_listener_list_head,
			list)
	{
		if (ptr_svc->svc.listener_id == data->listener.id) {
			if (ptr_svc->sb_virt) {
				unmap_mem = 1;
				ihandle = ptr_svc->ihandle;
				}
			list_del(&ptr_svc->list);
			kzfree(ptr_svc);
			break;
		}
	}
	spin_unlock_irqrestore(&qseecom.registered_listener_list_lock, flags);

	/* Unmap the memory */
	if (unmap_mem) {
		if (!IS_ERR_OR_NULL(ihandle)) {
			ion_unmap_kernel(qseecom.ion_clnt, ihandle);
			ion_free(qseecom.ion_clnt, ihandle);
			}
	}
	data->released = true;
	return ret;
}

static int __qseecom_set_msm_bus_request(uint32_t mode)
{
	int ret = 0;
	struct qseecom_clk *qclk;

	qclk = &qseecom.qsee;
	if (qclk->ce_core_src_clk != NULL) {
		if (mode == INACTIVE) {
			__qseecom_disable_clk(CLK_QSEE);
		} else {
			ret = __qseecom_enable_clk(CLK_QSEE);
			if (ret)
				pr_err("CLK enabling failed (%d) MODE (%d)\n",
							ret, mode);
		}
	}

	if ((!ret) && (qseecom.current_mode != mode)) {
		ret = msm_bus_scale_client_update_request(
					qseecom.qsee_perf_client, mode);
		if (ret) {
			pr_err("Bandwidth req failed(%d) MODE (%d)\n",
							ret, mode);
			if (qclk->ce_core_src_clk != NULL) {
				if (mode == INACTIVE)
					__qseecom_enable_clk(CLK_QSEE);
				else
					__qseecom_disable_clk(CLK_QSEE);
			}
		}
		qseecom.current_mode = mode;
	}
	return ret;
}

static void qseecom_bw_inactive_req_work(struct work_struct *work)
{
	mutex_lock(&app_access_lock);
	mutex_lock(&qsee_bw_mutex);
	__qseecom_set_msm_bus_request(INACTIVE);
	pr_debug("current_mode = %d, cumulative_mode = %d\n",
				qseecom.current_mode, qseecom.cumulative_mode);
	qseecom.timer_running = false;
	mutex_unlock(&qsee_bw_mutex);
	mutex_unlock(&app_access_lock);
	return;
}

static void qseecom_scale_bus_bandwidth_timer_callback(unsigned long data)
{
	schedule_work(&qseecom.bw_inactive_req_ws);
	return;
}

static int __qseecom_decrease_clk_ref_count(enum qseecom_ce_hw_instance ce)
{
	struct qseecom_clk *qclk;
	int ret = 0;
	mutex_lock(&clk_access_lock);
	if (ce == CLK_QSEE)
		qclk = &qseecom.qsee;
	else
		qclk = &qseecom.ce_drv;

	if (qclk->clk_access_cnt > 2) {
		pr_err("Invalid clock ref count %d\n", qclk->clk_access_cnt);
		ret = -EINVAL;
		goto err_dec_ref_cnt;
	}
	if (qclk->clk_access_cnt == 2)
		qclk->clk_access_cnt--;

err_dec_ref_cnt:
	mutex_unlock(&clk_access_lock);
	return ret;
}


static int qseecom_scale_bus_bandwidth_timer(uint32_t mode)
{
	int32_t ret = 0;
	int32_t request_mode = INACTIVE;

	mutex_lock(&qsee_bw_mutex);
	if (mode == 0) {
		if (qseecom.cumulative_mode > MEDIUM)
			request_mode = HIGH;
		else
			request_mode = qseecom.cumulative_mode;
	} else {
		request_mode = mode;
	}

	ret = __qseecom_set_msm_bus_request(request_mode);
	if (ret) {
		pr_err("set msm bus request failed (%d),request_mode (%d)\n",
			ret, request_mode);
		goto err_scale_timer;
	}

	if (qseecom.timer_running) {
		ret = __qseecom_decrease_clk_ref_count(CLK_QSEE);
		if (ret) {
			pr_err("Failed to decrease clk ref count.\n");
			goto err_scale_timer;
		}
		del_timer_sync(&(qseecom.bw_scale_down_timer));
		qseecom.timer_running = false;
	}
err_scale_timer:
	mutex_unlock(&qsee_bw_mutex);
	return ret;
}


static int qseecom_unregister_bus_bandwidth_needs(
					struct qseecom_dev_handle *data)
{
	int32_t ret = 0;

	qseecom.cumulative_mode -= data->mode;
	data->mode = INACTIVE;

	return ret;
}

static int __qseecom_register_bus_bandwidth_needs(
			struct qseecom_dev_handle *data, uint32_t request_mode)
{
	int32_t ret = 0;

	if (data->mode == INACTIVE) {
		qseecom.cumulative_mode += request_mode;
		data->mode = request_mode;
	} else {
		if (data->mode != request_mode) {
			qseecom.cumulative_mode -= data->mode;
			qseecom.cumulative_mode += request_mode;
			data->mode = request_mode;
		}
	}
	return ret;
}

static int qseecom_perf_enable(struct qseecom_dev_handle *data)
{
	int ret = 0;
	ret = qsee_vote_for_clock(data, CLK_DFAB);
	if (ret) {
		pr_err("Failed to vote for DFAB clock with err %d\n", ret);
		goto perf_enable_exit;
	}
	ret = qsee_vote_for_clock(data, CLK_SFPB);
	if (ret) {
		qsee_disable_clock_vote(data, CLK_DFAB);
		pr_err("Failed to vote for SFPB clock with err %d\n", ret);
		goto perf_enable_exit;
	}

perf_enable_exit:
	return ret;
}

static int qseecom_scale_bus_bandwidth(struct qseecom_dev_handle *data,
						void __user *argp)
{
	int32_t ret = 0;
	int32_t req_mode;

	ret = copy_from_user(&req_mode, argp, sizeof(req_mode));
	if (ret) {
		pr_err("copy_from_user failed\n");
		return ret;
	}
	if (req_mode > HIGH) {
		pr_err("Invalid bandwidth mode (%d)\n", req_mode);
		return -EINVAL;
	}

	/*
	* Register bus bandwidth needs if bus scaling feature is enabled;
	* otherwise, qseecom enable/disable clocks for the client directly.
	*/
	if (qseecom.support_bus_scaling) {
		mutex_lock(&qsee_bw_mutex);
		ret = __qseecom_register_bus_bandwidth_needs(data, req_mode);
		mutex_unlock(&qsee_bw_mutex);
	} else {
		pr_debug("Bus scaling feature is NOT enabled\n");
		pr_debug("request bandwidth mode %d for the client\n",
				req_mode);
		if (req_mode != INACTIVE) {
			ret = qseecom_perf_enable(data);
			if (ret)
				pr_err("Failed to vote for clock with err %d\n",
						ret);
		} else {
			qsee_disable_clock_vote(data, CLK_DFAB);
			qsee_disable_clock_vote(data, CLK_SFPB);
		}
	}
	return ret;
}

static void __qseecom_add_bw_scale_down_timer(uint32_t duration)
{
	mutex_lock(&qsee_bw_mutex);
	qseecom.bw_scale_down_timer.expires = jiffies +
		msecs_to_jiffies(duration);
	mod_timer(&(qseecom.bw_scale_down_timer),
		qseecom.bw_scale_down_timer.expires);
	qseecom.timer_running = true;
	mutex_unlock(&qsee_bw_mutex);
}

static void __qseecom_disable_clk_scale_down(struct qseecom_dev_handle *data)
{
	if (!qseecom.support_bus_scaling)
		qsee_disable_clock_vote(data, CLK_SFPB);
	else
		__qseecom_add_bw_scale_down_timer(
			QSEECOM_LOAD_APP_CRYPTO_TIMEOUT);
	return;
}

static int __qseecom_enable_clk_scale_up(struct qseecom_dev_handle *data)
{
	int ret = 0;
	if (qseecom.support_bus_scaling) {
		ret = qseecom_scale_bus_bandwidth_timer(MEDIUM);
		if (ret)
			pr_err("Failed to set bw MEDIUM.\n");
	} else {
		ret = qsee_vote_for_clock(data, CLK_SFPB);
		if (ret)
			pr_err("Fail vote for clk SFPB ret %d\n", ret);
	}
	return ret;
}

static int qseecom_set_client_mem_param(struct qseecom_dev_handle *data,
						void __user *argp)
{
	ion_phys_addr_t pa;
	int32_t ret;
	struct qseecom_set_sb_mem_param_req req;
	uint32_t len;

	/* Copy the relevant information needed for loading the image */
	if (copy_from_user(&req, (void __user *)argp, sizeof(req)))
		return -EFAULT;

	if ((req.ifd_data_fd <= 0) || (req.virt_sb_base == 0) ||
					(req.sb_len == 0)) {
		pr_err("Inavlid input(s)ion_fd(%d), sb_len(%d), vaddr(0x%x)\n",
			req.ifd_data_fd, req.sb_len, req.virt_sb_base);
		return -EFAULT;
	}
	if (!access_ok(VERIFY_WRITE, (void __user *)req.virt_sb_base,
			req.sb_len))
		return -EFAULT;

	/* Get the handle of the shared fd */
	data->client.ihandle = ion_import_dma_buf(qseecom.ion_clnt,
						req.ifd_data_fd);
	if (IS_ERR_OR_NULL(data->client.ihandle)) {
		pr_err("Ion client could not retrieve the handle\n");
		return -ENOMEM;
	}
	/* Get the physical address of the ION BUF */
	ret = ion_phys(qseecom.ion_clnt, data->client.ihandle, &pa, &len);
	if (ret) {

		pr_err("Cannot get phys_addr for the Ion Client, ret = %d\n",
			ret);
		return ret;
	}
	/* Populate the structure for sending scm call to load image */
	data->client.sb_virt = (char *) ion_map_kernel(qseecom.ion_clnt,
							data->client.ihandle);
	data->client.sb_phys = pa;
	data->client.sb_length = req.sb_len;
	data->client.user_virt_sb_base = req.virt_sb_base;
	return 0;
}

static int __qseecom_listener_has_sent_rsp(struct qseecom_dev_handle *data)
{
	int ret;
	ret = (qseecom.send_resp_flag != 0);
	return ret || data->abort;
}

static int __qseecom_process_incomplete_cmd(struct qseecom_dev_handle *data,
					struct qseecom_command_scm_resp *resp)
{
	int ret = 0;
	int rc = 0;
	uint32_t lstnr;
	unsigned long flags;
	struct qseecom_client_listener_data_irsp send_data_rsp;
	struct qseecom_registered_listener_list *ptr_svc = NULL;
	sigset_t new_sigset;
	sigset_t old_sigset;

	while (resp->result == QSEOS_RESULT_INCOMPLETE) {
		lstnr = resp->data;
		/*
		 * Wake up blocking lsitener service with the lstnr id
		 */
		spin_lock_irqsave(&qseecom.registered_listener_list_lock,
					flags);
		list_for_each_entry(ptr_svc,
				&qseecom.registered_listener_list_head, list) {
			if (ptr_svc->svc.listener_id == lstnr) {
				ptr_svc->rcv_req_flag = 1;
				wake_up_interruptible(&ptr_svc->rcv_req_wq);
				break;
			}
		}
		spin_unlock_irqrestore(&qseecom.registered_listener_list_lock,
				flags);

		if (ptr_svc == NULL) {
			pr_err("Listener Svc %d does not exist\n", lstnr);
			return -EINVAL;
		}
		if (ptr_svc->svc.listener_id != lstnr) {
			pr_warning("Service requested for does on exist\n");
			return -ERESTARTSYS;
		}
		pr_debug("waking up rcv_req_wq and "
				"waiting for send_resp_wq\n");

		/* initialize the new signal mask with all signals*/
		sigfillset(&new_sigset);
		/* block all signals */
		sigprocmask(SIG_SETMASK, &new_sigset, &old_sigset);

		do {
			if (!wait_event_freezable(qseecom.send_resp_wq,
				__qseecom_listener_has_sent_rsp(data)))
				break;
		} while (1);

		/* restore signal mask */
		sigprocmask(SIG_SETMASK, &old_sigset, NULL);
		if (data->abort) {
			pr_err("Abort clnt %d waiting on lstnr svc %d, ret %d",
				data->client.app_id, lstnr, ret);
			rc = -ENODEV;
			send_data_rsp.status  = QSEOS_RESULT_FAILURE;
		} else {
			send_data_rsp.status  = QSEOS_RESULT_SUCCESS;
		}

		qseecom.send_resp_flag = 0;
		send_data_rsp.qsee_cmd_id = QSEOS_LISTENER_DATA_RSP_COMMAND;
		send_data_rsp.listener_id  = lstnr ;
		if (ptr_svc)
			msm_ion_do_cache_op(qseecom.ion_clnt, ptr_svc->ihandle,
					ptr_svc->sb_virt, ptr_svc->sb_length,
						ION_IOC_CLEAN_INV_CACHES);

		if (lstnr == RPMB_SERVICE)
			__qseecom_enable_clk(CLK_QSEE);

		ret = scm_call(SCM_SVC_TZSCHEDULER, 1,
					(const void *)&send_data_rsp,
					sizeof(send_data_rsp), resp,
					sizeof(*resp));
		if (ret) {
			pr_err("scm_call() failed with err: %d (app_id = %d)\n",
				ret, data->client.app_id);
			if (lstnr == RPMB_SERVICE)
				__qseecom_disable_clk(CLK_QSEE);
			return ret;
		}
		if ((resp->result != QSEOS_RESULT_SUCCESS) &&
			(resp->result != QSEOS_RESULT_INCOMPLETE)) {
			pr_err("fail:resp res= %d,app_id = %d,lstr = %d\n",
				resp->result, data->client.app_id, lstnr);
			ret = -EINVAL;
		}
		if (lstnr == RPMB_SERVICE)
			__qseecom_disable_clk(CLK_QSEE);

	}
	if (rc)
		return rc;

	return ret;
}

static int __qseecom_check_app_exists(struct qseecom_check_app_ireq req)
{
	int32_t ret;
	struct qseecom_command_scm_resp resp;

	/*  SCM_CALL  to check if app_id for the mentioned app exists */
	ret = scm_call(SCM_SVC_TZSCHEDULER, 1,  &req,
				sizeof(struct qseecom_check_app_ireq),
				&resp, sizeof(resp));
	if (ret) {
		pr_err("scm_call to check if app is already loaded failed\n");
		return -EINVAL;
	}

	if (resp.result == QSEOS_RESULT_FAILURE) {
			return 0;
	} else {
		switch (resp.resp_type) {
		/*qsee returned listener type response */
		case QSEOS_LISTENER_ID:
			pr_err("resp type is of listener type instead of app");
			return -EINVAL;
			break;
		case QSEOS_APP_ID:
			return resp.data;
		default:
			pr_err("invalid resp type (%d) from qsee",
					resp.resp_type);
			return -ENODEV;
			break;
		}
	}
}

static int qseecom_load_app(struct qseecom_dev_handle *data, void __user *argp)
{
	struct qseecom_registered_app_list *entry = NULL;
	unsigned long flags = 0;
	u32 app_id = 0;
	struct ion_handle *ihandle;	/* Ion handle */
	struct qseecom_load_img_req load_img_req;
	int32_t ret = 0;
	ion_phys_addr_t pa = 0;
	uint32_t len;
	struct qseecom_command_scm_resp resp;
	struct qseecom_check_app_ireq req;
	struct qseecom_load_app_ireq load_req;

	/* Copy the relevant information needed for loading the image */
	if (copy_from_user(&load_img_req,
				(void __user *)argp,
				sizeof(struct qseecom_load_img_req))) {
		pr_err("copy_from_user failed\n");
		return -EFAULT;
	}

	if (qseecom.support_bus_scaling) {
		mutex_lock(&qsee_bw_mutex);
		ret = __qseecom_register_bus_bandwidth_needs(data, MEDIUM);
		mutex_unlock(&qsee_bw_mutex);
		if (ret)
			return ret;
	}

	/* Vote for the SFPB clock */
	ret = __qseecom_enable_clk_scale_up(data);
	if (ret)
		goto enable_clk_err;

	req.qsee_cmd_id = QSEOS_APP_LOOKUP_COMMAND;
	load_img_req.img_name[MAX_APP_NAME_SIZE-1] = '\0';
	strlcpy(req.app_name, load_img_req.img_name, MAX_APP_NAME_SIZE);

	ret = __qseecom_check_app_exists(req);
	if (ret < 0)
		goto loadapp_err;

	app_id = ret;
	if (app_id) {
		pr_debug("App id %d (%s) already exists\n", app_id,
			(char *)(req.app_name));
		spin_lock_irqsave(&qseecom.registered_app_list_lock, flags);
		list_for_each_entry(entry,
		&qseecom.registered_app_list_head, list){
			if (entry->app_id == app_id) {
				entry->ref_cnt++;
				break;
			}
		}
		spin_unlock_irqrestore(
		&qseecom.registered_app_list_lock, flags);
		ret = 0;
	} else {
		pr_warn("App (%s) does'nt exist, loading apps for first time\n",
			(char *)(load_img_req.img_name));
		/* Get the handle of the shared fd */
		ihandle = ion_import_dma_buf(qseecom.ion_clnt,
					load_img_req.ifd_data_fd);
		if (IS_ERR_OR_NULL(ihandle)) {
			pr_err("Ion client could not retrieve the handle\n");
			ret = -ENOMEM;
			goto loadapp_err;
		}

		/* Get the physical address of the ION BUF */
		ret = ion_phys(qseecom.ion_clnt, ihandle, &pa, &len);
		if (ret) {
			pr_err("Cannot get phys_addr for the Ion Client, ret = %d\n",
				ret);
			goto loadapp_err;
		}

		/* Populate the structure for sending scm call to load image */
		strlcpy(load_req.app_name, load_img_req.img_name,
						MAX_APP_NAME_SIZE);
		load_req.qsee_cmd_id = QSEOS_APP_START_COMMAND;
		load_req.mdt_len = load_img_req.mdt_len;
		load_req.img_len = load_img_req.img_len;
		load_req.phy_addr = pa;
		msm_ion_do_cache_op(qseecom.ion_clnt, ihandle, NULL, len,
					ION_IOC_CLEAN_INV_CACHES);

		/*  SCM_CALL  to load the app and get the app_id back */
		ret = scm_call(SCM_SVC_TZSCHEDULER, 1,  &load_req,
			sizeof(struct qseecom_load_app_ireq),
			&resp, sizeof(resp));
		if (ret) {
			pr_err("scm_call to load app failed\n");
			if (!IS_ERR_OR_NULL(ihandle))
				ion_free(qseecom.ion_clnt, ihandle);
			ret = -EINVAL;
			goto loadapp_err;
		}

		if (resp.result == QSEOS_RESULT_FAILURE) {
			pr_err("scm_call rsp.result is QSEOS_RESULT_FAILURE\n");
			if (!IS_ERR_OR_NULL(ihandle))
				ion_free(qseecom.ion_clnt, ihandle);
			ret = -EFAULT;
			goto loadapp_err;
		}

		if (resp.result == QSEOS_RESULT_INCOMPLETE) {
			ret = __qseecom_process_incomplete_cmd(data, &resp);
			if (ret) {
				pr_err("process_incomplete_cmd failed err: %d\n",
					ret);
				if (!IS_ERR_OR_NULL(ihandle))
					ion_free(qseecom.ion_clnt, ihandle);
				ret = -EFAULT;
				goto loadapp_err;
			}
		}

		if (resp.result != QSEOS_RESULT_SUCCESS) {
			pr_err("scm_call failed resp.result unknown, %d\n",
				resp.result);
			if (!IS_ERR_OR_NULL(ihandle))
				ion_free(qseecom.ion_clnt, ihandle);
			ret = -EFAULT;
			goto loadapp_err;
		}

		app_id = resp.data;

		entry = kmalloc(sizeof(*entry), GFP_KERNEL);
		if (!entry) {
			pr_err("kmalloc failed\n");
			ret = -ENOMEM;
			goto loadapp_err;
		}
		entry->app_id = app_id;
		entry->ref_cnt = 1;
<<<<<<< HEAD
		memcpy(entry->app_name, load_img_req.img_name,
=======
		strlcpy(entry->app_name, load_img_req.img_name,
>>>>>>> 9fff5615
					MAX_APP_NAME_SIZE);
		/* Deallocate the handle */
		if (!IS_ERR_OR_NULL(ihandle))
			ion_free(qseecom.ion_clnt, ihandle);

		spin_lock_irqsave(&qseecom.registered_app_list_lock, flags);
		list_add_tail(&entry->list, &qseecom.registered_app_list_head);
		spin_unlock_irqrestore(&qseecom.registered_app_list_lock,
									flags);

		pr_warn("App with id %d (%s) now loaded\n", app_id,
		(char *)(load_img_req.img_name));
	}
	data->client.app_id = app_id;
<<<<<<< HEAD
	memcpy(data->client.app_name, load_img_req.img_name,
=======
	strlcpy(data->client.app_name, load_img_req.img_name,
>>>>>>> 9fff5615
					MAX_APP_NAME_SIZE);
	load_img_req.app_id = app_id;
	if (copy_to_user(argp, &load_img_req, sizeof(load_img_req))) {
		pr_err("copy_to_user failed\n");
		kzfree(entry);
		ret = -EFAULT;
	}

loadapp_err:
	__qseecom_disable_clk_scale_down(data);
enable_clk_err:
	if (qseecom.support_bus_scaling) {
		mutex_lock(&qsee_bw_mutex);
		qseecom_unregister_bus_bandwidth_needs(data);
		mutex_unlock(&qsee_bw_mutex);
	}
	return ret;
}

static int __qseecom_cleanup_app(struct qseecom_dev_handle *data)
{
	wake_up_all(&qseecom.send_resp_wq);
	while (atomic_read(&data->ioctl_count) > 1) {
		if (wait_event_freezable(data->abort_wq,
					atomic_read(&data->ioctl_count) <= 1)) {
			pr_err("Interrupted from abort\n");
			return -ERESTARTSYS;
			break;
		}
	}
	/* Set unload app */
	return 1;
}

static int qseecom_unmap_ion_allocated_memory(struct qseecom_dev_handle *data)
{
	int ret = 0;
	if (!IS_ERR_OR_NULL(data->client.ihandle)) {
		ion_unmap_kernel(qseecom.ion_clnt, data->client.ihandle);
		ion_free(qseecom.ion_clnt, data->client.ihandle);
		data->client.ihandle = NULL;
	}
	return ret;
}

static int qseecom_unload_app(struct qseecom_dev_handle *data,
				bool app_crash)
{
	unsigned long flags;
	unsigned long flags1;
	int ret = 0;
	struct qseecom_command_scm_resp resp;
	struct qseecom_registered_app_list *ptr_app = NULL;
	bool unload = false;
	bool found_app = false;
	bool found_dead_app = false;

	if (!memcmp(data->client.app_name, "keymaste", strlen("keymaste"))) {
		pr_debug("Do not unload keymaster app from tz\n");
		goto unload_exit;
	}

	if (data->client.app_id > 0) {
		spin_lock_irqsave(&qseecom.registered_app_list_lock, flags);
		list_for_each_entry(ptr_app, &qseecom.registered_app_list_head,
									list) {
			if (ptr_app->app_id == data->client.app_id) {
				if (!memcmp((void *)ptr_app->app_name,
					(void *)data->client.app_name,
					strlen(data->client.app_name))) {
					found_app = true;
					if (app_crash || ptr_app->ref_cnt == 1)
						unload = true;
					break;
				} else {
					found_dead_app = true;
					break;
				}
			}
		}
		spin_unlock_irqrestore(&qseecom.registered_app_list_lock,
								flags);
		if (found_app == false && found_dead_app == false) {
			pr_err("Cannot find app with id = %d (%s)\n",
				data->client.app_id,
				(char *)data->client.app_name);
			return -EINVAL;
		}
	}

	if (found_dead_app) {
		pr_warn("cleanup app_id %d(%s)\n", data->client.app_id,
			(char *)data->client.app_name);
		__qseecom_cleanup_app(data);
	}

	if (unload) {
		struct qseecom_unload_app_ireq req;
		/* Populate the structure for sending scm call to load image */
		req.qsee_cmd_id = QSEOS_APP_SHUTDOWN_COMMAND;
		req.app_id = data->client.app_id;

		/* SCM_CALL to unload the app */
		ret = scm_call(SCM_SVC_TZSCHEDULER, 1,  &req,
				sizeof(struct qseecom_unload_app_ireq),
				&resp, sizeof(resp));
		if (ret) {
			pr_err("scm_call to unload app (id = %d) failed\n",
								req.app_id);
			return -EFAULT;
		} else {
			pr_warn("App id %d now unloaded\n", req.app_id);
		}
		if (resp.result == QSEOS_RESULT_FAILURE) {
			pr_err("app (%d) unload_failed!!\n",
					data->client.app_id);
			return -EFAULT;
		}
		if (resp.result == QSEOS_RESULT_SUCCESS)
			pr_debug("App (%d) is unloaded!!\n",
					data->client.app_id);
		__qseecom_cleanup_app(data);
		if (resp.result == QSEOS_RESULT_INCOMPLETE) {
			ret = __qseecom_process_incomplete_cmd(data, &resp);
			if (ret) {
				pr_err("process_incomplete_cmd fail err: %d\n",
									ret);
				return ret;
			}
		}
	}

	if (found_app) {
		spin_lock_irqsave(&qseecom.registered_app_list_lock, flags1);
		if (app_crash) {
			ptr_app->ref_cnt = 0;
			pr_debug("app_crash: ref_count = 0\n");
		} else {
			if (ptr_app->ref_cnt == 1) {
				ptr_app->ref_cnt = 0;
				pr_debug("ref_count set to 0\n");
			} else {
				ptr_app->ref_cnt--;
				pr_debug("Can't unload app(%d) inuse\n",
					ptr_app->app_id);
			}
		}
		if (unload) {
			list_del(&ptr_app->list);
			kzfree(ptr_app);
		}
		spin_unlock_irqrestore(&qseecom.registered_app_list_lock,
								flags1);
	}
unload_exit:
	qseecom_unmap_ion_allocated_memory(data);
	data->released = true;
	return ret;
}

static uint32_t __qseecom_uvirt_to_kphys(struct qseecom_dev_handle *data,
						uint32_t virt)
{
	return data->client.sb_phys + (virt - data->client.user_virt_sb_base);
}

static uint32_t __qseecom_uvirt_to_kvirt(struct qseecom_dev_handle *data,
						uint32_t virt)
{
	return (uint32_t)data->client.sb_virt +
				(virt - data->client.user_virt_sb_base);
}

int __qseecom_process_rpmb_svc_cmd(struct qseecom_dev_handle *data_ptr,
		struct qseecom_send_svc_cmd_req *req_ptr,
		struct qseecom_client_send_service_ireq *send_svc_ireq_ptr)
{
	int ret = 0;
	void *req_buf = NULL;

	if ((req_ptr == NULL) || (send_svc_ireq_ptr == NULL)) {
		pr_err("Error with pointer: req_ptr = %p, send_svc_ptr = %p\n",
			req_ptr, send_svc_ireq_ptr);
		return -EINVAL;
	}

	if ((!req_ptr->cmd_req_buf) || (!req_ptr->resp_buf)) {
		pr_err("Invalid req/resp buffer, exiting\n");
		return -EINVAL;
	}

	/* Clients need to ensure req_buf is at base offset of shared buffer */
	if ((uint32_t)req_ptr->cmd_req_buf !=
			data_ptr->client.user_virt_sb_base) {
		pr_err("cmd buf not pointing to base offset of shared buffer\n");
		return -EINVAL;
	}

	if (((uint32_t)req_ptr->resp_buf < data_ptr->client.user_virt_sb_base)
			|| ((uint32_t)req_ptr->resp_buf >=
			(data_ptr->client.user_virt_sb_base +
			data_ptr->client.sb_length))){
		pr_err("response buffer address not within shared bufffer\n");
		return -EINVAL;
	}

	req_buf = data_ptr->client.sb_virt;

	send_svc_ireq_ptr->qsee_cmd_id = req_ptr->cmd_id;
	send_svc_ireq_ptr->key_type =
		((struct qseecom_rpmb_provision_key *)req_buf)->key_type;
	send_svc_ireq_ptr->req_len = req_ptr->cmd_req_len;
	send_svc_ireq_ptr->rsp_ptr = (void *)(__qseecom_uvirt_to_kphys(data_ptr,
					(uint32_t)req_ptr->resp_buf));
	send_svc_ireq_ptr->rsp_len = req_ptr->resp_len;

	return ret;
}

static int qseecom_send_service_cmd(struct qseecom_dev_handle *data,
				void __user *argp)
{
	int ret = 0;
	struct qseecom_client_send_service_ireq send_svc_ireq;
	struct qseecom_command_scm_resp resp;
	struct qseecom_send_svc_cmd_req req;
	/*struct qseecom_command_scm_resp resp;*/

	if (copy_from_user(&req,
				(void __user *)argp,
				sizeof(req))) {
		pr_err("copy_from_user failed\n");
		return -EFAULT;
	}

	if (req.resp_buf == NULL) {
		pr_err("cmd buffer or response buffer is null\n");
		return -EINVAL;
	}

	if (data->client.sb_virt == NULL) {
		pr_err("sb_virt null\n");
		return -EINVAL;
	}

	if (data->client.user_virt_sb_base == 0) {
		pr_err("user_virt_sb_base is null\n");
		return -EINVAL;
	}

	if (data->client.sb_length == 0) {
		pr_err("sb_length is 0\n");
		return -EINVAL;
	}

	data->type = QSEECOM_SECURE_SERVICE;

	switch (req.cmd_id) {
	case QSEOS_RPMB_PROVISION_KEY_COMMAND:
	case QSEOS_RPMB_ERASE_COMMAND:
		if (__qseecom_process_rpmb_svc_cmd(data, &req,
				&send_svc_ireq))
			return -EINVAL;
		break;
	default:
		pr_err("Unsupported cmd_id %d\n", req.cmd_id);
		return -EINVAL;
	}

	if (qseecom.support_bus_scaling) {
		ret = qseecom_scale_bus_bandwidth_timer(HIGH);
		if (ret) {
			pr_err("Fail to set bw HIGH\n");
			return ret;
		}
	} else {
		ret = qseecom_perf_enable(data);
		if (ret) {
			pr_err("Failed to vote for clocks with err %d\n", ret);
			goto exit;
		}
	}

	msm_ion_do_cache_op(qseecom.ion_clnt, data->client.ihandle,
				data->client.sb_virt, data->client.sb_length,
				ION_IOC_CLEAN_INV_CACHES);
	ret = scm_call(SCM_SVC_TZSCHEDULER, 1, (const void *) &send_svc_ireq,
					sizeof(send_svc_ireq),
					&resp, sizeof(resp));
	msm_ion_do_cache_op(qseecom.ion_clnt, data->client.ihandle,
				data->client.sb_virt, data->client.sb_length,
				ION_IOC_INV_CACHES);
	if (ret) {
		pr_err("qseecom_scm_call failed with err: %d\n", ret);
		if (!qseecom.support_bus_scaling) {
			qsee_disable_clock_vote(data, CLK_DFAB);
			qsee_disable_clock_vote(data, CLK_SFPB);
		} else {
			__qseecom_add_bw_scale_down_timer(
				QSEECOM_SEND_CMD_CRYPTO_TIMEOUT);
		}
		goto exit;
	}

	switch (resp.result) {
	case QSEOS_RESULT_SUCCESS:
		break;
	case QSEOS_RESULT_INCOMPLETE:
		pr_err("qseos_result_incomplete\n");
		ret = __qseecom_process_incomplete_cmd(data, &resp);
		if (ret) {
			pr_err("process_incomplete_cmd fail: err: %d\n",
				ret);
		}
		break;
	case QSEOS_RESULT_FAILURE:
		pr_err("process_incomplete_cmd failed err: %d\n", ret);
		break;
	default:
		pr_err("Response result %d not supported\n",
				resp.result);
		ret = -EINVAL;
		break;
	}
	if (!qseecom.support_bus_scaling) {
		qsee_disable_clock_vote(data, CLK_DFAB);
		qsee_disable_clock_vote(data, CLK_SFPB);
	} else {
		__qseecom_add_bw_scale_down_timer(
			QSEECOM_SEND_CMD_CRYPTO_TIMEOUT);
	}

exit:
	return ret;
}

static int __validate_send_cmd_inputs(struct qseecom_dev_handle *data,
				struct qseecom_send_cmd_req *req)
{
	if (!data || !data->client.ihandle) {
		pr_err("Client or client handle is not initialized\n");
		return -EINVAL;
	}
	if (((req->resp_buf == NULL) && (req->resp_len != 0)) ||
						(req->cmd_req_buf == NULL)) {
		pr_err("cmd buffer or response buffer is null\n");
		return -EINVAL;
	}
	if (((uint32_t)req->cmd_req_buf < data->client.user_virt_sb_base) ||
		((uint32_t)req->cmd_req_buf >= (data->client.user_virt_sb_base +
					data->client.sb_length))) {
		pr_err("cmd buffer address not within shared bufffer\n");
		return -EINVAL;
	}
	if (((uintptr_t)req->resp_buf <
				data->client.user_virt_sb_base)  ||
		((uintptr_t)req->resp_buf >=
		(data->client.user_virt_sb_base + data->client.sb_length))) {
		pr_err("response buffer address not within shared bufffer\n");
		return -EINVAL;
	}
	if ((req->cmd_req_len == 0) ||
		(req->cmd_req_len > data->client.sb_length) ||
		(req->resp_len > data->client.sb_length)) {
		pr_err("cmd buf length or response buf length not valid\n");
		return -EINVAL;
	}
	if (req->cmd_req_len > UINT_MAX - req->resp_len) {
		pr_err("Integer overflow detected in req_len & rsp_len\n");
		return -EINVAL;
	}

	if ((req->cmd_req_len + req->resp_len) > data->client.sb_length) {
		pr_debug("Not enough memory to fit cmd_buf.\n");
		pr_debug("resp_buf. Required: %u, Available: %zu\n",
				(req->cmd_req_len + req->resp_len),
					data->client.sb_length);
		return -ENOMEM;
	}
	if ((uintptr_t)req->cmd_req_buf > (ULONG_MAX - req->cmd_req_len)) {
		pr_err("Integer overflow in req_len & cmd_req_buf\n");
		return -EINVAL;
	}
	if ((uintptr_t)req->resp_buf > (ULONG_MAX - req->resp_len)) {
		pr_err("Integer overflow in resp_len & resp_buf\n");
		return -EINVAL;
	}
	if (data->client.user_virt_sb_base >
					(ULONG_MAX - data->client.sb_length)) {
		pr_err("Integer overflow in user_virt_sb_base & sb_length\n");
		return -EINVAL;
	}
	if ((((uintptr_t)req->cmd_req_buf + req->cmd_req_len) >
		((uintptr_t)data->client.user_virt_sb_base +
						data->client.sb_length)) ||
		(((uintptr_t)req->resp_buf + req->resp_len) >
		((uintptr_t)data->client.user_virt_sb_base +
						data->client.sb_length))) {
		pr_err("cmd buf or resp buf is out of shared buffer region\n");
		return -EINVAL;
	}
	return 0;
}

static int __qseecom_send_cmd(struct qseecom_dev_handle *data,
				struct qseecom_send_cmd_req *req)
{
	int ret = 0;
	u32 reqd_len_sb_in = 0;
	struct qseecom_client_send_data_ireq send_data_req;
	struct qseecom_command_scm_resp resp;
	unsigned long flags;
	struct qseecom_registered_app_list *ptr_app;
	bool found_app = false;
	int name_len = 0;

	reqd_len_sb_in = req->cmd_req_len + req->resp_len;
	/* find app_id & img_name from list */
	spin_lock_irqsave(&qseecom.registered_app_list_lock, flags);
	list_for_each_entry(ptr_app, &qseecom.registered_app_list_head,
							list) {
		name_len = min(strlen(data->client.app_name),
				strlen(ptr_app->app_name));
		if ((ptr_app->app_id == data->client.app_id) &&
			 (!memcmp(ptr_app->app_name,
				data->client.app_name, name_len))) {
			found_app = true;
			break;
		}
	}
	spin_unlock_irqrestore(&qseecom.registered_app_list_lock, flags);

	if (!found_app) {
		pr_err("app_id %d (%s) is not found\n", data->client.app_id,
			(char *)data->client.app_name);
		return -EINVAL;
	}

	send_data_req.qsee_cmd_id = QSEOS_CLIENT_SEND_DATA_COMMAND;
	send_data_req.app_id = data->client.app_id;
	send_data_req.req_ptr = (void *)(__qseecom_uvirt_to_kphys(data,
					(uint32_t)req->cmd_req_buf));
	send_data_req.req_len = req->cmd_req_len;
	send_data_req.rsp_ptr = (void *)(__qseecom_uvirt_to_kphys(data,
					(uint32_t)req->resp_buf));
	send_data_req.rsp_len = req->resp_len;

	msm_ion_do_cache_op(qseecom.ion_clnt, data->client.ihandle,
					data->client.sb_virt,
					reqd_len_sb_in,
					ION_IOC_CLEAN_INV_CACHES);

	ret = scm_call(SCM_SVC_TZSCHEDULER, 1, (const void *) &send_data_req,
					sizeof(send_data_req),
					&resp, sizeof(resp));
	if (ret) {
		pr_err("scm_call() failed with err: %d (app_id = %d)\n",
					ret, data->client.app_id);
		return ret;
	}

	if (resp.result == QSEOS_RESULT_INCOMPLETE) {
		ret = __qseecom_process_incomplete_cmd(data, &resp);
		if (ret) {
			pr_err("process_incomplete_cmd failed err: %d\n", ret);
			return ret;
		}
	} else {
		if (resp.result != QSEOS_RESULT_SUCCESS) {
			pr_err("Response result %d not supported\n",
							resp.result);
			ret = -EINVAL;
		}
	}
	msm_ion_do_cache_op(qseecom.ion_clnt, data->client.ihandle,
				data->client.sb_virt, data->client.sb_length,
				ION_IOC_INV_CACHES);
	return ret;
}

static int qseecom_send_cmd(struct qseecom_dev_handle *data, void __user *argp)
{
	int ret = 0;
	struct qseecom_send_cmd_req req;

	ret = copy_from_user(&req, argp, sizeof(req));
	if (ret) {
		pr_err("copy_from_user failed\n");
		return ret;
	}

	if (__validate_send_cmd_inputs(data, &req))
		return -EINVAL;

	ret = __qseecom_send_cmd(data, &req);

	if (ret)
		return ret;

	return ret;
}

int __boundary_checks_offset(struct qseecom_send_modfd_cmd_req *cmd_req,
			struct qseecom_send_modfd_listener_resp *lstnr_resp,
			struct qseecom_dev_handle *data, bool listener_svc,
			int i) {

	if ((!listener_svc) && (cmd_req->ifd_data[i].fd > 0)) {
		if ((cmd_req->cmd_req_len < sizeof(uint32_t)) ||
				(cmd_req->ifd_data[i].cmd_buf_offset >
				cmd_req->cmd_req_len - sizeof(uint32_t))) {
			pr_err("Invalid offset 0x%x\n",
					cmd_req->ifd_data[i].cmd_buf_offset);
			return -EINVAL;
		}
	} else if ((listener_svc) && (lstnr_resp->ifd_data[i].fd > 0)) {
		if ((lstnr_resp->resp_len < sizeof(uint32_t)) ||
				(lstnr_resp->ifd_data[i].cmd_buf_offset >
				lstnr_resp->resp_len - sizeof(uint32_t))) {
			pr_err("Invalid offset 0x%x\n",
					lstnr_resp->ifd_data[i].cmd_buf_offset);
			return -EINVAL;
		}
	}
	return 0;
}

#define SG_ENTRY_SZ   sizeof(struct qseecom_sg_entry)
static int __qseecom_update_cmd_buf(void *msg, bool cleanup,
					struct qseecom_dev_handle *data,
					bool listener_svc)
{
	struct ion_handle *ihandle;
	char *field;
	int ret = 0;
	int i = 0;
	uint32_t len = 0;
	struct scatterlist *sg;
	struct qseecom_send_modfd_cmd_req *cmd_req = NULL;
	struct qseecom_send_modfd_listener_resp *lstnr_resp = NULL;
	struct qseecom_registered_listener_list *this_lstnr = NULL;

	if (msg == NULL) {
		pr_err("Invalid address\n");
		return -EINVAL;
	}
	if (listener_svc) {
		lstnr_resp = (struct qseecom_send_modfd_listener_resp *)msg;
		this_lstnr = __qseecom_find_svc(data->listener.id);
		if (IS_ERR_OR_NULL(this_lstnr)) {
			pr_err("Invalid listener ID\n");
			return -ENOMEM;
		}
	} else {
		cmd_req = (struct qseecom_send_modfd_cmd_req *)msg;
	}

	for (i = 0; i < MAX_ION_FD; i++) {
		struct sg_table *sg_ptr = NULL;
		if ((!listener_svc) && (cmd_req->ifd_data[i].fd > 0)) {
			ihandle = ion_import_dma_buf(qseecom.ion_clnt,
					cmd_req->ifd_data[i].fd);
			if (IS_ERR_OR_NULL(ihandle)) {
				pr_err("Ion client can't retrieve the handle\n");
				return -ENOMEM;
			}
			field = (char *) cmd_req->cmd_req_buf +
				cmd_req->ifd_data[i].cmd_buf_offset;
		} else if ((listener_svc) &&
				(lstnr_resp->ifd_data[i].fd > 0)) {
			ihandle = ion_import_dma_buf(qseecom.ion_clnt,
						lstnr_resp->ifd_data[i].fd);
			if (IS_ERR_OR_NULL(ihandle)) {
				pr_err("Ion client can't retrieve the handle\n");
				return -ENOMEM;
			}
			field = lstnr_resp->resp_buf_ptr +
				lstnr_resp->ifd_data[i].cmd_buf_offset;
		} else {
			return ret;
		}
		/* Populate the cmd data structure with the phys_addr */
		sg_ptr = ion_sg_table(qseecom.ion_clnt, ihandle);
		if (sg_ptr == NULL) {
			pr_err("IOn client could not retrieve sg table\n");
			goto err;
		}
		if (sg_ptr->nents == 0) {
			pr_err("Num of scattered entries is 0\n");
			goto err;
		}
		if (sg_ptr->nents > QSEECOM_MAX_SG_ENTRY) {
			pr_err("Num of scattered entries");
			pr_err(" (%d) is greater than max supported %d\n",
				sg_ptr->nents, QSEECOM_MAX_SG_ENTRY);
			goto err;
		}
			sg = sg_ptr->sgl;
		if (sg_ptr->nents == 1) {
			uint32_t *update;
			update = (uint32_t *) field;

			if (__boundary_checks_offset(cmd_req, lstnr_resp, data,
							listener_svc, i))
				goto err;
			if (cleanup)
				*update = 0;
			else
				*update = (uint32_t)sg_dma_address(
							sg_ptr->sgl);
				len += (uint32_t)sg->length;
		} else {
			struct qseecom_sg_entry *update;
			int j = 0;

			if ((!listener_svc) && (cmd_req->ifd_data[i].fd > 0)) {
				if ((cmd_req->cmd_req_len <
					SG_ENTRY_SZ * sg_ptr->nents) ||
					(cmd_req->ifd_data[i].cmd_buf_offset >
					(cmd_req->cmd_req_len -
					SG_ENTRY_SZ * sg_ptr->nents))) {
					pr_err("Invalid offset = 0x%x\n",
						cmd_req->ifd_data[i].
						cmd_buf_offset);
					goto err;
				}
			} else if ((listener_svc) &&
					(lstnr_resp->ifd_data[i].fd > 0)) {
				if ((lstnr_resp->resp_len <
					SG_ENTRY_SZ * sg_ptr->nents) ||
					(lstnr_resp->ifd_data[i].cmd_buf_offset >
					(lstnr_resp->resp_len -
					SG_ENTRY_SZ * sg_ptr->nents))) {
					pr_err("Invalid offset = 0x%x\n",
						lstnr_resp->ifd_data[i].
							cmd_buf_offset);
					goto err;
				}
			}
			update = (struct qseecom_sg_entry *) field;
			for (j = 0; j < sg_ptr->nents; j++) {
				if (cleanup) {
					update->phys_addr = 0;
					update->len = 0;
				} else {
					update->phys_addr = (uint32_t)
						sg_dma_address(sg);
					update->len = sg->length;
				}
					len += sg->length;
				update++;
				sg = sg_next(sg);
			}
		}
		if (cleanup)
			msm_ion_do_cache_op(qseecom.ion_clnt,
					ihandle, NULL, len,
					ION_IOC_INV_CACHES);
		else
			msm_ion_do_cache_op(qseecom.ion_clnt,
					ihandle, NULL, len,
					ION_IOC_CLEAN_INV_CACHES);
		/* Deallocate the handle */
		if (!IS_ERR_OR_NULL(ihandle))
			ion_free(qseecom.ion_clnt, ihandle);
	}
	return ret;
err:
	if (!IS_ERR_OR_NULL(ihandle))
		ion_free(qseecom.ion_clnt, ihandle);
	return -ENOMEM;
}

static int qseecom_send_modfd_cmd(struct qseecom_dev_handle *data,
					void __user *argp)
{
	int ret = 0;
	int i;
	struct qseecom_send_modfd_cmd_req req;
	struct qseecom_send_cmd_req send_cmd_req;

	ret = copy_from_user(&req, argp, sizeof(req));
	if (ret) {
		pr_err("copy_from_user failed\n");
		return ret;
	}

	send_cmd_req.cmd_req_buf = req.cmd_req_buf;
	send_cmd_req.cmd_req_len = req.cmd_req_len;
	send_cmd_req.resp_buf = req.resp_buf;
	send_cmd_req.resp_len = req.resp_len;

	if (__validate_send_cmd_inputs(data, &send_cmd_req))
		return -EINVAL;

	/* validate offsets */
	for (i = 0; i < MAX_ION_FD; i++) {
		if (req.ifd_data[i].cmd_buf_offset >= req.cmd_req_len) {
			pr_err("Invalid offset %d = 0x%x\n",
				i, req.ifd_data[i].cmd_buf_offset);
			return -EINVAL;
		}
	}
	req.cmd_req_buf = (void *)__qseecom_uvirt_to_kvirt(data,
						(uint32_t)req.cmd_req_buf);
	req.resp_buf = (void *)__qseecom_uvirt_to_kvirt(data,
						(uint32_t)req.resp_buf);

	ret = __qseecom_update_cmd_buf(&req, false, data, false);
	if (ret)
		return ret;
	ret = __qseecom_send_cmd(data, &send_cmd_req);
	if (ret)
		return ret;
	ret = __qseecom_update_cmd_buf(&req, true, data, false);
	if (ret)
		return ret;

	return ret;
}

static int __qseecom_listener_has_rcvd_req(struct qseecom_dev_handle *data,
		struct qseecom_registered_listener_list *svc)
{
	int ret;
	ret = (svc->rcv_req_flag != 0);
	return ret || data->abort;
}

static int qseecom_receive_req(struct qseecom_dev_handle *data)
{
	int ret = 0;
	struct qseecom_registered_listener_list *this_lstnr;

	this_lstnr = __qseecom_find_svc(data->listener.id);
	if (!this_lstnr) {
		pr_err("Invalid listener ID\n");
		return -ENODATA;
	}

	while (1) {
		if (wait_event_freezable(this_lstnr->rcv_req_wq,
				__qseecom_listener_has_rcvd_req(data,
				this_lstnr))) {
			pr_debug("Interrupted: exiting Listener Service = %d\n",
						(uint32_t)data->listener.id);
			/* woken up for different reason */
			return -ERESTARTSYS;
		}

		if (data->abort) {
			pr_err("Aborting Listener Service = %d\n",
						(uint32_t)data->listener.id);
			return -ENODEV;
		}
		this_lstnr->rcv_req_flag = 0;
		break;
	}
	return ret;
}

static bool __qseecom_is_fw_image_valid(const struct firmware *fw_entry)
{
	struct elf32_hdr *ehdr;

	if (fw_entry->size < sizeof(*ehdr)) {
		pr_err("%s: Not big enough to be an elf header\n",
				 qseecom.pdev->init_name);
		return false;
	}
	ehdr = (struct elf32_hdr *)fw_entry->data;
	if (memcmp(ehdr->e_ident, ELFMAG, SELFMAG)) {
		pr_err("%s: Not an elf header\n",
				 qseecom.pdev->init_name);
		return false;
	}

	if (ehdr->e_phnum == 0) {
		pr_err("%s: No loadable segments\n",
				 qseecom.pdev->init_name);
		return false;
	}
	if (sizeof(struct elf32_phdr) * ehdr->e_phnum +
	    sizeof(struct elf32_hdr) > fw_entry->size) {
		pr_err("%s: Program headers not within mdt\n",
				 qseecom.pdev->init_name);
		return false;
	}
	return true;
}

static int __qseecom_get_fw_size(char *appname, uint32_t *fw_size)
{
	int ret = -1;
	int i = 0, rc = 0;
	const struct firmware *fw_entry = NULL;
	struct elf32_phdr *phdr;
	char fw_name[MAX_APP_NAME_SIZE];
	struct elf32_hdr *ehdr;
	int num_images = 0;

	snprintf(fw_name, sizeof(fw_name), "%s.mdt", appname);
	rc = request_firmware(&fw_entry, fw_name,  qseecom.pdev);
	if (rc) {
		pr_err("error with request_firmware\n");
		ret = -EIO;
		goto err;
	}
	if (!__qseecom_is_fw_image_valid(fw_entry)) {
		ret = -EIO;
		goto err;
	}
	*fw_size = fw_entry->size;
	phdr = (struct elf32_phdr *)(fw_entry->data + sizeof(struct elf32_hdr));
	ehdr = (struct elf32_hdr *)fw_entry->data;
	num_images = ehdr->e_phnum;
	release_firmware(fw_entry);
	for (i = 0; i < num_images; i++, phdr++) {
		memset(fw_name, 0, sizeof(fw_name));
		snprintf(fw_name, ARRAY_SIZE(fw_name), "%s.b%02d", appname, i);
		ret = request_firmware(&fw_entry, fw_name, qseecom.pdev);
		if (ret)
			goto err;
		*fw_size += fw_entry->size;
		release_firmware(fw_entry);
	}
	return ret;
err:
	if (fw_entry)
		release_firmware(fw_entry);
	*fw_size = 0;
	return ret;
}

static int __qseecom_get_fw_data(char *appname, u8 *img_data,
					struct qseecom_load_app_ireq *load_req)
{
	int ret = -1;
	int i = 0, rc = 0;
	const struct firmware *fw_entry = NULL;
	char fw_name[MAX_APP_NAME_SIZE];
	u8 *img_data_ptr = img_data;
	struct elf32_hdr *ehdr;
	int num_images = 0;

	snprintf(fw_name, sizeof(fw_name), "%s.mdt", appname);
	rc = request_firmware(&fw_entry, fw_name,  qseecom.pdev);
	if (rc) {
		ret = -EIO;
		goto err;
	}
	load_req->img_len = fw_entry->size;
	memcpy(img_data_ptr, fw_entry->data, fw_entry->size);
	img_data_ptr = img_data_ptr + fw_entry->size;
	load_req->mdt_len = fw_entry->size; /*Get MDT LEN*/
	ehdr = (struct elf32_hdr *)fw_entry->data;
	num_images = ehdr->e_phnum;
	release_firmware(fw_entry);
	for (i = 0; i < num_images; i++) {
		snprintf(fw_name, ARRAY_SIZE(fw_name), "%s.b%02d", appname, i);
		ret = request_firmware(&fw_entry, fw_name,  qseecom.pdev);
		if (ret) {
			pr_err("Failed to locate blob %s\n", fw_name);
			goto err;
		}
		memcpy(img_data_ptr, fw_entry->data, fw_entry->size);
		img_data_ptr = img_data_ptr + fw_entry->size;
		load_req->img_len += fw_entry->size;
		release_firmware(fw_entry);
	}
	load_req->phy_addr = virt_to_phys(img_data);
	return ret;
err:
	release_firmware(fw_entry);
	return ret;
}

static int __qseecom_load_fw(struct qseecom_dev_handle *data, char *appname)
{
	int ret = -1;
	uint32_t fw_size = 0;
	struct qseecom_load_app_ireq load_req = {0, 0, 0, 0};
	struct qseecom_command_scm_resp resp;
	u8 *img_data = NULL;

	if (__qseecom_get_fw_size(appname, &fw_size))
		return -EIO;

	img_data = kzalloc(fw_size, GFP_KERNEL);
	if (!img_data) {
		pr_err("Failied to allocate memory for copying image data\n");
		return -ENOMEM;
	}
	ret = __qseecom_get_fw_data(appname, img_data, &load_req);
	if (ret) {
		kzfree(img_data);
		return -EIO;
	}

	/* Populate the remaining parameters */
	load_req.qsee_cmd_id = QSEOS_APP_START_COMMAND;
	strlcpy(load_req.app_name, appname, MAX_APP_NAME_SIZE);

	if (qseecom.support_bus_scaling) {
		mutex_lock(&qsee_bw_mutex);
		ret = __qseecom_register_bus_bandwidth_needs(data, MEDIUM);
		mutex_unlock(&qsee_bw_mutex);
		if (ret) {
			kzfree(img_data);
			return ret;
		}
	}

	ret = __qseecom_enable_clk_scale_up(data);
	if (ret) {
		ret = -EIO;
		goto loadfw_err;
	}

	__cpuc_flush_dcache_area((void *)img_data, fw_size);
	/* SCM_CALL to load the image */
	ret = scm_call(SCM_SVC_TZSCHEDULER, 1,	&load_req,
			sizeof(struct qseecom_load_app_ireq),
			&resp, sizeof(resp));
	if (ret) {
		pr_err("scm_call to load failed : ret %d\n", ret);
		ret = -EIO;
		goto loadfw_err;
	}

	switch (resp.result) {
	case QSEOS_RESULT_SUCCESS:
		ret = resp.data;
		break;
	case QSEOS_RESULT_INCOMPLETE:
		ret = __qseecom_process_incomplete_cmd(data, &resp);
		if (ret)
			pr_err("process_incomplete_cmd FAILED\n");
		else
			ret = resp.data;
		break;
	case QSEOS_RESULT_FAILURE:
		pr_err("scm call failed with response QSEOS_RESULT FAILURE\n");
		break;
	default:
		pr_err("scm call return unknown response %d\n", resp.result);
		ret = -EINVAL;
		break;
	}

loadfw_err:
	kzfree(img_data);
	__qseecom_disable_clk_scale_down(data);
	if (qseecom.support_bus_scaling) {
		mutex_lock(&qsee_bw_mutex);
		qseecom_unregister_bus_bandwidth_needs(data);
		mutex_unlock(&qsee_bw_mutex);
	}
	return ret;
}

static int qseecom_load_commonlib_image(struct qseecom_dev_handle *data)
{
	int ret = 0;
	int len = 0;
	uint32_t fw_size = 0;
	struct qseecom_load_app_ireq load_req = {0, 0, 0, 0};
	struct qseecom_command_scm_resp resp;
	u8 *img_data = NULL;
	ion_phys_addr_t pa;

	if (__qseecom_get_fw_size("cmnlib", &fw_size))
		return -EIO;

	qseecom.cmnlib_ion_handle = ion_alloc(qseecom.ion_clnt, fw_size,
					SZ_4K, ION_HEAP(ION_QSECOM_HEAP_ID), 0);
	if (IS_ERR_OR_NULL(qseecom.cmnlib_ion_handle)) {
		pr_err("ION alloc failed\n");
		return -ENOMEM;
	}

	img_data = (u8 *)ion_map_kernel(qseecom.ion_clnt,
					qseecom.cmnlib_ion_handle);
	if (IS_ERR_OR_NULL(img_data)) {
		pr_err("ION memory mapping for cmnlib failed\n");
		ret = -ENOMEM;
		goto exit_ion_free;
	}
	ret = __qseecom_get_fw_data("cmnlib", img_data, &load_req);
	if (ret) {
		ret = -EIO;
		goto exit_ion_unmap_kernel;
	}
	/* Get the physical address of the ION BUF */
	ret = ion_phys(qseecom.ion_clnt, qseecom.cmnlib_ion_handle,
					&pa, &len);
	load_req.phy_addr = (s32)pa;
	if (ret) {
		pr_err("physical memory retrieval failure\n");
		ret = -EIO;
		goto exit_ion_unmap_kernel;
	}
	/* Populate the remaining parameters */
	load_req.qsee_cmd_id = QSEOS_LOAD_SERV_IMAGE_COMMAND;

	if (qseecom.support_bus_scaling) {
		mutex_lock(&qsee_bw_mutex);
		ret = __qseecom_register_bus_bandwidth_needs(data, MEDIUM);
		mutex_unlock(&qsee_bw_mutex);
		if (ret) {
			ret = -EIO;
			goto exit_ion_unmap_kernel;
		}
	}

	/* Vote for the SFPB clock */
	ret = __qseecom_enable_clk_scale_up(data);
	if (ret) {
		ret = -EIO;
		goto exit_unregister_bus_bw_need;
	}

	__cpuc_flush_dcache_area((void *)img_data, fw_size);
	/* SCM_CALL to load the image */
	ret = scm_call(SCM_SVC_TZSCHEDULER, 1, &load_req,
				sizeof(struct qseecom_load_lib_image_ireq),
							&resp, sizeof(resp));
	if (ret) {
		pr_err("scm_call to load failed : ret %d\n", ret);
		ret = -EIO;
		goto exit_disable_clk_vote;
	}

	switch (resp.result) {
	case QSEOS_RESULT_SUCCESS:
		break;
	case QSEOS_RESULT_FAILURE:
		pr_err("scm call failed w/response result%d\n", resp.result);
		ret = -EINVAL;
		goto exit_disable_clk_vote;
	case  QSEOS_RESULT_INCOMPLETE:
		ret = __qseecom_process_incomplete_cmd(data, &resp);
		if (ret) {
			pr_err("process_incomplete_cmd failed err: %d\n", ret);
			goto exit_disable_clk_vote;
		}
		break;
	default:
		pr_err("scm call return unknown response %d\n",	resp.result);
		ret = -EINVAL;
		goto exit_disable_clk_vote;
	}
	__qseecom_disable_clk_scale_down(data);
	if (qseecom.support_bus_scaling) {
		mutex_lock(&qsee_bw_mutex);
		qseecom_unregister_bus_bandwidth_needs(data);
		mutex_unlock(&qsee_bw_mutex);
	}
	return ret;

exit_disable_clk_vote:
	__qseecom_disable_clk_scale_down(data);

exit_unregister_bus_bw_need:
	if (qseecom.support_bus_scaling) {
		mutex_lock(&qsee_bw_mutex);
		qseecom_unregister_bus_bandwidth_needs(data);
		mutex_unlock(&qsee_bw_mutex);
	}

exit_ion_unmap_kernel:
	ion_unmap_kernel(qseecom.ion_clnt, qseecom.cmnlib_ion_handle);

exit_ion_free:
	ion_free(qseecom.ion_clnt, qseecom.cmnlib_ion_handle);
	qseecom.cmnlib_ion_handle = NULL;
	return ret;
}

static int qseecom_unload_commonlib_image(void)
{
	int ret = -EINVAL;
	struct qseecom_unload_lib_image_ireq unload_req = {0};
	struct qseecom_command_scm_resp resp;

	/* Populate the remaining parameters */
	unload_req.qsee_cmd_id = QSEOS_UNLOAD_SERV_IMAGE_COMMAND;
	/* SCM_CALL to load the image */
	ret = scm_call(SCM_SVC_TZSCHEDULER, 1,	&unload_req,
			sizeof(struct qseecom_unload_lib_image_ireq),
						&resp, sizeof(resp));
	if (ret) {
		pr_err("scm_call to unload lib failed : ret %d\n", ret);
		ret = -EIO;
	} else {
		switch (resp.result) {
		case QSEOS_RESULT_SUCCESS:
			break;
		case QSEOS_RESULT_FAILURE:
			pr_err("scm fail resp.result QSEOS_RESULT FAILURE\n");
			break;
		default:
			pr_err("scm call return unknown response %d\n",
					resp.result);
			ret = -EINVAL;
			break;
		}
	}

	ion_unmap_kernel(qseecom.ion_clnt, qseecom.cmnlib_ion_handle);
	ion_free(qseecom.ion_clnt, qseecom.cmnlib_ion_handle);
	qseecom.cmnlib_ion_handle = NULL;

	return ret;
}

int qseecom_start_app(struct qseecom_handle **handle,
						char *app_name, uint32_t size)
{
	int32_t ret = 0;
	unsigned long flags = 0;
	struct qseecom_dev_handle *data = NULL;
	struct qseecom_check_app_ireq app_ireq;
	struct qseecom_registered_app_list *entry = NULL;
	struct qseecom_registered_kclient_list *kclient_entry = NULL;
	bool found_app = false;
	uint32_t len;
	ion_phys_addr_t pa;

	if (!app_name || strlen(app_name) >= MAX_APP_NAME_SIZE) {
		pr_err("The app_name (%s) is not valid\n", app_name);
		return -EINVAL;
	}

	*handle = kzalloc(sizeof(struct qseecom_handle), GFP_KERNEL);
	if (!(*handle)) {
		pr_err("failed to allocate memory for kernel client handle\n");
		return -ENOMEM;
	}

	data = kzalloc(sizeof(*data), GFP_KERNEL);
	if (!data) {
		pr_err("kmalloc failed\n");
		if (ret == 0) {
			kfree(*handle);
			*handle = NULL;
		}
		return -ENOMEM;
	}
	data->abort = 0;
	data->type = QSEECOM_CLIENT_APP;
	data->released = false;
	data->client.sb_length = size;
	data->client.user_virt_sb_base = 0;
	data->client.ihandle = NULL;

	init_waitqueue_head(&data->abort_wq);
	atomic_set(&data->ioctl_count, 0);

	data->client.ihandle = ion_alloc(qseecom.ion_clnt, size, 4096,
				ION_HEAP(ION_QSECOM_HEAP_ID), 0);
	if (IS_ERR_OR_NULL(data->client.ihandle)) {
		pr_err("Ion client could not retrieve the handle\n");
		kfree(data);
		kfree(*handle);
		*handle = NULL;
		return -EINVAL;
	}
	mutex_lock(&app_access_lock);
	if (qseecom.qsee_version > QSEEE_VERSION_00) {
		if (qseecom.commonlib_loaded == false) {
			ret = qseecom_load_commonlib_image(data);
			if (ret == 0)
				qseecom.commonlib_loaded = true;
		}
	}
	if (ret) {
		pr_err("Failed to load commonlib image\n");
		ret = -EIO;
		goto err;
	}

	app_ireq.qsee_cmd_id = QSEOS_APP_LOOKUP_COMMAND;
	strlcpy(app_ireq.app_name, app_name, MAX_APP_NAME_SIZE);
	ret = __qseecom_check_app_exists(app_ireq);
	if (ret < 0)
		goto err;

	data->client.app_id = ret;
	if (ret > 0) {
		pr_warn("App id %d for [%s] app exists\n", ret,
			(char *)app_ireq.app_name);
		spin_lock_irqsave(&qseecom.registered_app_list_lock, flags);
		list_for_each_entry(entry,
				&qseecom.registered_app_list_head, list){
			if (entry->app_id == ret) {
				entry->ref_cnt++;
				found_app = true;
				break;
			}
		}
		spin_unlock_irqrestore(
				&qseecom.registered_app_list_lock, flags);
		if (!found_app)
			pr_warn("App_id %d [%s] was loaded but not registered\n",
					ret, (char *)app_ireq.app_name);
	} else {
		/* load the app and get the app_id  */
		pr_debug("%s: Loading app for the first time'\n",
				qseecom.pdev->init_name);
		ret = __qseecom_load_fw(data, app_name);
		if (ret < 0)
			goto err;
		data->client.app_id = ret;
<<<<<<< HEAD
		memcpy(data->client.app_name, app_name, MAX_APP_NAME_SIZE);
=======
		strlcpy(data->client.app_name, app_name, MAX_APP_NAME_SIZE);
>>>>>>> 9fff5615
	}
	if (!found_app) {
		entry = kmalloc(sizeof(*entry), GFP_KERNEL);
		if (!entry) {
			pr_err("kmalloc for app entry failed\n");
			ret =  -ENOMEM;
			goto err;
		}
		entry->app_id = ret;
		entry->ref_cnt = 1;
<<<<<<< HEAD
		memcpy(entry->app_name, app_name, MAX_APP_NAME_SIZE);
=======
		strlcpy(entry->app_name, app_name, MAX_APP_NAME_SIZE);
>>>>>>> 9fff5615

		spin_lock_irqsave(&qseecom.registered_app_list_lock, flags);
		list_add_tail(&entry->list, &qseecom.registered_app_list_head);
		spin_unlock_irqrestore(&qseecom.registered_app_list_lock,
									flags);
	}

	/* Get the physical address of the ION BUF */
	ret = ion_phys(qseecom.ion_clnt, data->client.ihandle, &pa, &len);
	if (ret) {
		pr_err("Cannot get phys_addr for the Ion Client, ret = %d\n",
			ret);
		goto err;
	}

	/* Populate the structure for sending scm call to load image */
	data->client.sb_virt = (char *) ion_map_kernel(qseecom.ion_clnt,
							data->client.ihandle);
	data->client.user_virt_sb_base = (uint32_t)data->client.sb_virt;
	data->client.sb_phys = pa;
	(*handle)->dev = (void *)data;
	(*handle)->sbuf = (unsigned char *)data->client.sb_virt;
	(*handle)->sbuf_len = data->client.sb_length;

	kclient_entry = kzalloc(sizeof(*kclient_entry), GFP_KERNEL);
	if (!kclient_entry) {
		pr_err("kmalloc failed\n");
		ret = -ENOMEM;
		goto err;
	}
	kclient_entry->handle = *handle;

	spin_lock_irqsave(&qseecom.registered_kclient_list_lock, flags);
	list_add_tail(&kclient_entry->list,
			&qseecom.registered_kclient_list_head);
	spin_unlock_irqrestore(&qseecom.registered_kclient_list_lock, flags);

	mutex_unlock(&app_access_lock);
	return 0;

err:
	kfree(data);
	kfree(*handle);
	*handle = NULL;
	mutex_unlock(&app_access_lock);
	return ret;
}
EXPORT_SYMBOL(qseecom_start_app);

int qseecom_shutdown_app(struct qseecom_handle **handle)
{
	int ret = -EINVAL;
	struct qseecom_dev_handle *data;

	struct qseecom_registered_kclient_list *kclient = NULL;
	unsigned long flags = 0;
	bool found_handle = false;

	if ((handle == NULL)  || (*handle == NULL)) {
		pr_err("Handle is not initialized\n");
		return -EINVAL;
	}
	data =	(struct qseecom_dev_handle *) ((*handle)->dev);
	mutex_lock(&app_access_lock);
	atomic_inc(&data->ioctl_count);

	spin_lock_irqsave(&qseecom.registered_kclient_list_lock, flags);
	list_for_each_entry(kclient, &qseecom.registered_kclient_list_head,
				list) {
		if (kclient->handle == (*handle)) {
			list_del(&kclient->list);
			found_handle = true;
			break;
		}
	}
	spin_unlock_irqrestore(&qseecom.registered_kclient_list_lock, flags);
	if (!found_handle)
		pr_err("Unable to find the handle, exiting\n");
	else
		ret = qseecom_unload_app(data, false);

	if (qseecom.support_bus_scaling) {
		mutex_lock(&qsee_bw_mutex);
		if (data->mode != INACTIVE) {
			qseecom_unregister_bus_bandwidth_needs(data);
			if (qseecom.cumulative_mode == INACTIVE) {
				ret = __qseecom_set_msm_bus_request(INACTIVE);
				if (ret)
					pr_err("Fail to scale down bus\n");
			}
		}
		mutex_unlock(&qsee_bw_mutex);
	} else {
		if (data->fast_load_enabled == true)
			qsee_disable_clock_vote(data, CLK_SFPB);
		if (data->perf_enabled == true)
			qsee_disable_clock_vote(data, CLK_DFAB);
	}

	atomic_dec(&data->ioctl_count);
	mutex_unlock(&app_access_lock);
	if (ret == 0) {
		kzfree(data);
		kzfree(*handle);
		kzfree(kclient);
		*handle = NULL;
	}

	return ret;
}
EXPORT_SYMBOL(qseecom_shutdown_app);

int qseecom_send_command(struct qseecom_handle *handle, void *send_buf,
			uint32_t sbuf_len, void *resp_buf, uint32_t rbuf_len)
{
	int ret = 0;
	struct qseecom_send_cmd_req req = {0, 0, 0, 0};
	struct qseecom_dev_handle *data;
	bool perf_enabled = false;

	if (handle == NULL) {
		pr_err("Handle is not initialized\n");
		return -EINVAL;
	}
	data = handle->dev;

	req.cmd_req_len = sbuf_len;
	req.resp_len = rbuf_len;
	req.cmd_req_buf = send_buf;
	req.resp_buf = resp_buf;

	if (__validate_send_cmd_inputs(data, &req))
		return -EINVAL;

	mutex_lock(&app_access_lock);
	atomic_inc(&data->ioctl_count);
	if (qseecom.support_bus_scaling) {
		ret = qseecom_scale_bus_bandwidth_timer(INACTIVE);
		if (ret) {
			pr_err("Failed to set bw.\n");
			atomic_dec(&data->ioctl_count);
			mutex_unlock(&app_access_lock);
			return ret;
		}
	}
	/*
	* On targets where crypto clock is handled by HLOS,
	* if clk_access_cnt is zero and perf_enabled is false,
	* then the crypto clock was not enabled before sending cmd
	* to tz, qseecom will enable the clock to avoid service failure.
	*/
	if (!qseecom.qsee.clk_access_cnt && !data->perf_enabled) {
		pr_debug("ce clock is not enabled!\n");
		ret = qseecom_perf_enable(data);
		if (ret) {
			pr_err("Failed to vote for clock with err %d\n",
						ret);
			atomic_dec(&data->ioctl_count);
			mutex_unlock(&app_access_lock);
			return -EINVAL;
		}
		perf_enabled = true;
	}

	ret = __qseecom_send_cmd(data, &req);
	if (qseecom.support_bus_scaling)
		__qseecom_add_bw_scale_down_timer(
			QSEECOM_SEND_CMD_CRYPTO_TIMEOUT);

	if (perf_enabled) {
		qsee_disable_clock_vote(data, CLK_DFAB);
		qsee_disable_clock_vote(data, CLK_SFPB);
	}

	atomic_dec(&data->ioctl_count);
	mutex_unlock(&app_access_lock);

	if (ret)
		return ret;

	pr_debug("sending cmd_req->rsp size: %u, ptr: 0x%p\n",
			req.resp_len, req.resp_buf);
	return ret;
}
EXPORT_SYMBOL(qseecom_send_command);

int qseecom_set_bandwidth(struct qseecom_handle *handle, bool high)
{
	int ret = 0;
	if ((handle == NULL) || (handle->dev == NULL)) {
		pr_err("No valid kernel client\n");
		return -EINVAL;
	}
	if (high) {
		if (qseecom.support_bus_scaling) {
			mutex_lock(&qsee_bw_mutex);
			__qseecom_register_bus_bandwidth_needs(handle->dev,
									HIGH);
			mutex_unlock(&qsee_bw_mutex);
			if (ret)
				pr_err("Failed to scale bus (med) %d\n", ret);
		} else {
			ret = qseecom_perf_enable(handle->dev);
			if (ret)
				pr_err("Failed to vote for clock with err %d\n",
						ret);
		}
	} else {
		if (!qseecom.support_bus_scaling) {
			qsee_disable_clock_vote(handle->dev, CLK_DFAB);
			qsee_disable_clock_vote(handle->dev, CLK_SFPB);
		} else {
			mutex_lock(&qsee_bw_mutex);
			qseecom_unregister_bus_bandwidth_needs(handle->dev);
			mutex_unlock(&qsee_bw_mutex);
		}
	}
	return ret;
}
EXPORT_SYMBOL(qseecom_set_bandwidth);

static int qseecom_send_resp(void)
{
	qseecom.send_resp_flag = 1;
	wake_up_interruptible(&qseecom.send_resp_wq);
	return 0;
}


static int qseecom_send_modfd_resp(struct qseecom_dev_handle *data,
						void __user *argp)
{
	struct qseecom_send_modfd_listener_resp resp;
	int i;
	struct qseecom_registered_listener_list *this_lstnr = NULL;

	if (copy_from_user(&resp, argp, sizeof(resp))) {
		pr_err("copy_from_user failed");
		return -EINVAL;
	}
	this_lstnr = __qseecom_find_svc(data->listener.id);
	if (this_lstnr == NULL)
		return -EINVAL;

	if (resp.resp_buf_ptr == NULL) {
		pr_err("Invalid resp_buf_ptr\n");
		return -EINVAL;
	}
	/* validate offsets */
	for (i = 0; i < MAX_ION_FD; i++) {
		if (resp.ifd_data[i].cmd_buf_offset >= resp.resp_len) {
			pr_err("Invalid offset %d = 0x%x\n",
				i, resp.ifd_data[i].cmd_buf_offset);
			return -EINVAL;
		}
	}

	if (((uint32_t)resp.resp_buf_ptr <
			this_lstnr->user_virt_sb_base)
			|| ((uint32_t)resp.resp_buf_ptr >=
			(this_lstnr->user_virt_sb_base +
			this_lstnr->sb_length))) {
		pr_err("resp_buf_ptr address not within shared buffer\n");
		return -EINVAL;
	}
	resp.resp_buf_ptr = (uint32_t)this_lstnr->sb_virt +
		(resp.resp_buf_ptr - this_lstnr->user_virt_sb_base);
	__qseecom_update_cmd_buf(&resp, false, data, true);
	qseecom.send_resp_flag = 1;
	wake_up_interruptible(&qseecom.send_resp_wq);
	return 0;
}


static int qseecom_get_qseos_version(struct qseecom_dev_handle *data,
						void __user *argp)
{
	struct qseecom_qseos_version_req req;

	if (copy_from_user(&req, argp, sizeof(req))) {
		pr_err("copy_from_user failed");
		return -EINVAL;
	}
	req.qseos_version = qseecom.qseos_version;
	if (copy_to_user(argp, &req, sizeof(req))) {
		pr_err("copy_to_user failed");
		return -EINVAL;
	}
	return 0;
}

static int __qseecom_enable_clk(enum qseecom_ce_hw_instance ce)
{
	int rc = 0;
	struct qseecom_clk *qclk;

	if (ce == CLK_QSEE)
		qclk = &qseecom.qsee;
	else
		qclk = &qseecom.ce_drv;

	mutex_lock(&clk_access_lock);

	if (qclk->clk_access_cnt == ULONG_MAX)
		goto err;

	if (qclk->clk_access_cnt > 0) {
		qclk->clk_access_cnt++;
		mutex_unlock(&clk_access_lock);
		return rc;
	}

	/* Enable CE core clk */
	rc = clk_prepare_enable(qclk->ce_core_clk);
	if (rc) {
		pr_err("Unable to enable/prepare CE core clk\n");
		goto err;
	}
	/* Enable CE clk */
	rc = clk_prepare_enable(qclk->ce_clk);
	if (rc) {
		pr_err("Unable to enable/prepare CE iface clk\n");
		goto ce_clk_err;
	}
	/* Enable AXI clk */
	rc = clk_prepare_enable(qclk->ce_bus_clk);
	if (rc) {
		pr_err("Unable to enable/prepare CE bus clk\n");
		goto ce_bus_clk_err;
	}
	qclk->clk_access_cnt++;
	mutex_unlock(&clk_access_lock);
	return 0;

ce_bus_clk_err:
	clk_disable_unprepare(qclk->ce_clk);
ce_clk_err:
	clk_disable_unprepare(qclk->ce_core_clk);
err:
	mutex_unlock(&clk_access_lock);
	return -EIO;
}

static void __qseecom_disable_clk(enum qseecom_ce_hw_instance ce)
{
	struct qseecom_clk *qclk;

	if (ce == CLK_QSEE)
		qclk = &qseecom.qsee;
	else
		qclk = &qseecom.ce_drv;

	mutex_lock(&clk_access_lock);

	if (qclk->clk_access_cnt == 0) {
		mutex_unlock(&clk_access_lock);
		return;
	}

	if (qclk->clk_access_cnt == 1) {
		if (qclk->ce_clk != NULL)
			clk_disable_unprepare(qclk->ce_clk);
		if (qclk->ce_core_clk != NULL)
			clk_disable_unprepare(qclk->ce_core_clk);
		if (qclk->ce_bus_clk != NULL)
			clk_disable_unprepare(qclk->ce_bus_clk);
	}
	qclk->clk_access_cnt--;
	mutex_unlock(&clk_access_lock);
}

static int qsee_vote_for_clock(struct qseecom_dev_handle *data,
						int32_t clk_type)
{
	int ret = 0;
	struct qseecom_clk *qclk;

	qclk = &qseecom.qsee;
	if (!qseecom.qsee_perf_client)
		return ret;

	switch (clk_type) {
	case CLK_DFAB:
		mutex_lock(&qsee_bw_mutex);
		if (!qseecom.qsee_bw_count) {
			if (qseecom.qsee_sfpb_bw_count > 0)
				ret = msm_bus_scale_client_update_request(
					qseecom.qsee_perf_client, 3);
			else {
				if (qclk->ce_core_src_clk != NULL)
					ret = __qseecom_enable_clk(CLK_QSEE);
				if (!ret) {
					ret =
					msm_bus_scale_client_update_request(
						qseecom.qsee_perf_client, 1);
					if ((ret) &&
						(qclk->ce_core_src_clk != NULL))
						__qseecom_disable_clk(CLK_QSEE);
				}
			}
			if (ret)
				pr_err("DFAB Bandwidth req failed (%d)\n",
								ret);
			else {
				qseecom.qsee_bw_count++;
				data->perf_enabled = true;
			}
		} else {
			qseecom.qsee_bw_count++;
			data->perf_enabled = true;
		}
		mutex_unlock(&qsee_bw_mutex);
		break;
	case CLK_SFPB:
		mutex_lock(&qsee_bw_mutex);
		if (!qseecom.qsee_sfpb_bw_count) {
			if (qseecom.qsee_bw_count > 0)
				ret = msm_bus_scale_client_update_request(
					qseecom.qsee_perf_client, 3);
			else {
				if (qclk->ce_core_src_clk != NULL)
					ret = __qseecom_enable_clk(CLK_QSEE);
				if (!ret) {
					ret =
					msm_bus_scale_client_update_request(
						qseecom.qsee_perf_client, 2);
					if ((ret) &&
						(qclk->ce_core_src_clk != NULL))
						__qseecom_disable_clk(CLK_QSEE);
				}
			}

			if (ret)
				pr_err("SFPB Bandwidth req failed (%d)\n",
								ret);
			else {
				qseecom.qsee_sfpb_bw_count++;
				data->fast_load_enabled = true;
			}
		} else {
			qseecom.qsee_sfpb_bw_count++;
			data->fast_load_enabled = true;
		}
		mutex_unlock(&qsee_bw_mutex);
		break;
	default:
		pr_err("Clock type not defined\n");
		break;
	}
	return ret;
}

static void qsee_disable_clock_vote(struct qseecom_dev_handle *data,
						int32_t clk_type)
{
	int32_t ret = 0;
	struct qseecom_clk *qclk;

	qclk = &qseecom.qsee;
	if (!qseecom.qsee_perf_client)
		return;

	switch (clk_type) {
	case CLK_DFAB:
		mutex_lock(&qsee_bw_mutex);
		if (qseecom.qsee_bw_count == 0) {
			pr_err("Client error.Extra call to disable DFAB clk\n");
			mutex_unlock(&qsee_bw_mutex);
			return;
		}

		if (qseecom.qsee_bw_count == 1) {
			if (qseecom.qsee_sfpb_bw_count > 0)
				ret = msm_bus_scale_client_update_request(
					qseecom.qsee_perf_client, 2);
			else {
				ret = msm_bus_scale_client_update_request(
						qseecom.qsee_perf_client, 0);
				if ((!ret) && (qclk->ce_core_src_clk != NULL))
					__qseecom_disable_clk(CLK_QSEE);
			}
			if (ret)
				pr_err("SFPB Bandwidth req fail (%d)\n",
								ret);
			else {
				qseecom.qsee_bw_count--;
				data->perf_enabled = false;
			}
		} else {
			qseecom.qsee_bw_count--;
			data->perf_enabled = false;
		}
		mutex_unlock(&qsee_bw_mutex);
		break;
	case CLK_SFPB:
		mutex_lock(&qsee_bw_mutex);
		if (qseecom.qsee_sfpb_bw_count == 0) {
			pr_err("Client error.Extra call to disable SFPB clk\n");
			mutex_unlock(&qsee_bw_mutex);
			return;
		}
		if (qseecom.qsee_sfpb_bw_count == 1) {
			if (qseecom.qsee_bw_count > 0)
				ret = msm_bus_scale_client_update_request(
						qseecom.qsee_perf_client, 1);
			else {
				ret = msm_bus_scale_client_update_request(
						qseecom.qsee_perf_client, 0);
				if ((!ret) && (qclk->ce_core_src_clk != NULL))
					__qseecom_disable_clk(CLK_QSEE);
			}
			if (ret)
				pr_err("SFPB Bandwidth req fail (%d)\n",
								ret);
			else {
				qseecom.qsee_sfpb_bw_count--;
				data->fast_load_enabled = false;
			}
		} else {
			qseecom.qsee_sfpb_bw_count--;
			data->fast_load_enabled = false;
		}
		mutex_unlock(&qsee_bw_mutex);
		break;
	default:
		pr_err("Clock type not defined\n");
		break;
	}

}

static int qseecom_load_external_elf(struct qseecom_dev_handle *data,
				void __user *argp)
{
	struct ion_handle *ihandle;	/* Ion handle */
	struct qseecom_load_img_req load_img_req;
	int ret;
	int set_cpu_ret = 0;
	ion_phys_addr_t pa = 0;
	uint32_t len;
	struct cpumask mask;
	struct qseecom_load_app_ireq load_req;
	struct qseecom_command_scm_resp resp;

	/* Copy the relevant information needed for loading the image */
	if (copy_from_user(&load_img_req,
				(void __user *)argp,
				sizeof(struct qseecom_load_img_req))) {
		pr_err("copy_from_user failed\n");
		return -EFAULT;
	}

	/* Get the handle of the shared fd */
	ihandle = ion_import_dma_buf(qseecom.ion_clnt,
				load_img_req.ifd_data_fd);
	if (IS_ERR_OR_NULL(ihandle)) {
		pr_err("Ion client could not retrieve the handle\n");
		return -ENOMEM;
	}

	/* Get the physical address of the ION BUF */
	ret = ion_phys(qseecom.ion_clnt, ihandle, &pa, &len);
	if (ret) {
		pr_err("Cannot get phys_addr for the Ion Client, ret = %d\n",
			ret);
		return ret;
	}
	/* Populate the structure for sending scm call to load image */
	load_req.qsee_cmd_id = QSEOS_LOAD_EXTERNAL_ELF_COMMAND;
	load_req.mdt_len = load_img_req.mdt_len;
	load_req.img_len = load_img_req.img_len;
	load_req.phy_addr = pa;

	/* SCM_CALL tied to Core0 */
	mask = CPU_MASK_CPU0;
	set_cpu_ret = set_cpus_allowed_ptr(current, &mask);
	if (set_cpu_ret) {
		pr_err("set_cpus_allowed_ptr failed : ret %d\n",
				set_cpu_ret);
		ret = -EFAULT;
		goto exit_ion_free;
	}

	if (qseecom.support_bus_scaling) {
		mutex_lock(&qsee_bw_mutex);
		ret = __qseecom_register_bus_bandwidth_needs(data, MEDIUM);
		mutex_unlock(&qsee_bw_mutex);
		if (ret) {
			ret = -EIO;
			goto exit_cpu_restore;
		}
	}

	/* Vote for the SFPB clock */
	ret = __qseecom_enable_clk_scale_up(data);
	if (ret) {
		ret = -EIO;
		goto exit_register_bus_bandwidth_needs;
	}
	msm_ion_do_cache_op(qseecom.ion_clnt, ihandle, NULL, len,
				ION_IOC_CLEAN_INV_CACHES);
	/*  SCM_CALL to load the external elf */
	ret = scm_call(SCM_SVC_TZSCHEDULER, 1,  &load_req,
			sizeof(struct qseecom_load_app_ireq),
			&resp, sizeof(resp));
	if (ret) {
		pr_err("scm_call to load failed : ret %d\n",
				ret);
		ret = -EFAULT;
		goto exit_disable_clock;
	}

	switch (resp.result) {
	case QSEOS_RESULT_SUCCESS:
		break;
	case QSEOS_RESULT_INCOMPLETE:
		pr_err("%s: qseos result incomplete\n", __func__);
		ret = __qseecom_process_incomplete_cmd(data, &resp);
		if (ret)
			pr_err("process_incomplete_cmd failed: err: %d\n", ret);
		break;
	case QSEOS_RESULT_FAILURE:
		pr_err("scm_call rsp.result is QSEOS_RESULT_FAILURE\n");
		ret = -EFAULT;
		break;
	default:
		pr_err("scm_call response result %d not supported\n",
							resp.result);
		ret = -EFAULT;
		break;
	}

exit_disable_clock:
	__qseecom_disable_clk_scale_down(data);

exit_register_bus_bandwidth_needs:
	if (qseecom.support_bus_scaling) {
		mutex_lock(&qsee_bw_mutex);
		ret = qseecom_unregister_bus_bandwidth_needs(data);
		mutex_unlock(&qsee_bw_mutex);
	}

exit_cpu_restore:
	/* Restore the CPU mask */
	mask = CPU_MASK_ALL;
	set_cpu_ret = set_cpus_allowed_ptr(current, &mask);
	if (set_cpu_ret) {
		pr_err("set_cpus_allowed_ptr failed to restore mask: ret %d\n",
				set_cpu_ret);
		ret = -EFAULT;
	}
exit_ion_free:
	/* Deallocate the handle */
	if (!IS_ERR_OR_NULL(ihandle))
		ion_free(qseecom.ion_clnt, ihandle);
	return ret;
}

static int qseecom_unload_external_elf(struct qseecom_dev_handle *data)
{
	int ret = 0;
	int set_cpu_ret = 0;
	struct qseecom_command_scm_resp resp;
	struct qseecom_unload_app_ireq req;
	struct cpumask mask;

	/* unavailable client app */
	data->type = QSEECOM_UNAVAILABLE_CLIENT_APP;

	/* Populate the structure for sending scm call to unload image */
	req.qsee_cmd_id = QSEOS_UNLOAD_EXTERNAL_ELF_COMMAND;

	/* SCM_CALL tied to Core0 */
	mask = CPU_MASK_CPU0;
	ret = set_cpus_allowed_ptr(current, &mask);
	if (ret) {
		pr_err("set_cpus_allowed_ptr failed : ret %d\n",
				ret);
		return -EFAULT;
	}

	/* SCM_CALL to unload the external elf */
	ret = scm_call(SCM_SVC_TZSCHEDULER, 1,  &req,
			sizeof(struct qseecom_unload_app_ireq),
			&resp, sizeof(resp));
	if (ret) {
		pr_err("scm_call to unload failed : ret %d\n",
				ret);
		ret = -EFAULT;
		goto qseecom_unload_external_elf_scm_err;
	}
	if (resp.result == QSEOS_RESULT_INCOMPLETE) {
		ret = __qseecom_process_incomplete_cmd(data, &resp);
		if (ret)
			pr_err("process_incomplete_cmd fail err: %d\n",
					ret);
	} else {
		if (resp.result != QSEOS_RESULT_SUCCESS) {
			pr_err("scm_call to unload image failed resp.result =%d\n",
						resp.result);
			ret = -EFAULT;
		}
	}

qseecom_unload_external_elf_scm_err:
	/* Restore the CPU mask */
	mask = CPU_MASK_ALL;
	set_cpu_ret = set_cpus_allowed_ptr(current, &mask);
	if (set_cpu_ret) {
		pr_err("set_cpus_allowed_ptr failed to restore mask: ret %d\n",
				set_cpu_ret);
		ret = -EFAULT;
	}

	return ret;
}

static int qseecom_query_app_loaded(struct qseecom_dev_handle *data,
					void __user *argp)
{

	int32_t ret;
	struct qseecom_qseos_app_load_query query_req;
	struct qseecom_check_app_ireq req;
	struct qseecom_registered_app_list *entry = NULL;
	unsigned long flags = 0;

	/* Copy the relevant information needed for loading the image */
	if (copy_from_user(&query_req,
				(void __user *)argp,
				sizeof(struct qseecom_qseos_app_load_query))) {
		pr_err("copy_from_user failed\n");
		return -EFAULT;
	}

	req.qsee_cmd_id = QSEOS_APP_LOOKUP_COMMAND;
	query_req.app_name[MAX_APP_NAME_SIZE-1] = '\0';
	strlcpy(req.app_name, query_req.app_name, MAX_APP_NAME_SIZE);

	ret = __qseecom_check_app_exists(req);

	if ((ret == -EINVAL) || (ret == -ENODEV)) {
		pr_err(" scm call to check if app is loaded failed");
		return ret;	/* scm call failed */
	} else if (ret > 0) {
		pr_debug("App id %d (%s) already exists\n", ret,
			(char *)(req.app_name));
		spin_lock_irqsave(&qseecom.registered_app_list_lock, flags);
		list_for_each_entry(entry,
				&qseecom.registered_app_list_head, list){
			if (entry->app_id == ret) {
				entry->ref_cnt++;
				break;
			}
		}
		spin_unlock_irqrestore(
				&qseecom.registered_app_list_lock, flags);
		data->client.app_id = ret;
		query_req.app_id = ret;
<<<<<<< HEAD
		memcpy(data->client.app_name, query_req.app_name,
=======
		strlcpy(data->client.app_name, query_req.app_name,
>>>>>>> 9fff5615
				MAX_APP_NAME_SIZE);
		if (copy_to_user(argp, &query_req, sizeof(query_req))) {
			pr_err("copy_to_user failed\n");
			return -EFAULT;
		}
		return -EEXIST;	/* app already loaded */
	} else {
		return 0;	/* app not loaded */
	}
}

static int __qseecom_get_ce_pipe_info(
			enum qseecom_key_management_usage_type usage,
			uint32_t *pipe, uint32_t *ce_hw)
{
	int ret;
	switch (usage) {
	case QSEOS_KM_USAGE_DISK_ENCRYPTION:
		if (qseecom.support_fde) {
			*pipe = qseecom.ce_info.disk_encrypt_pipe;
			*ce_hw = qseecom.ce_info.hlos_ce_hw_instance;
			ret = 0;

		} else {
			pr_err("info unavailable: disk encr pipe %d ce_hw %d\n",
				qseecom.ce_info.disk_encrypt_pipe,
				qseecom.ce_info.hlos_ce_hw_instance);
			ret = -EINVAL;
		}
		break;
	case QSEOS_KM_USAGE_FILE_ENCRYPTION:
		if (qseecom.support_pfe) {
			*pipe = qseecom.ce_info.file_encrypt_pipe;
			*ce_hw = qseecom.ce_info.hlos_ce_hw_instance;
			ret = 0;
		} else {
			pr_err("info unavailable: file encr pipe %d ce_hw %d\n",
				qseecom.ce_info.file_encrypt_pipe,
				qseecom.ce_info.hlos_ce_hw_instance);
			ret = -EINVAL;
		}
		break;
	default:
		ret = -EINVAL;
		break;
	}
	return ret;
}

static int __qseecom_generate_and_save_key(struct qseecom_dev_handle *data,
			enum qseecom_key_management_usage_type usage,
			struct qseecom_key_generate_ireq *ireq)
{
	struct qseecom_command_scm_resp resp;
	int ret;

	if (usage < QSEOS_KM_USAGE_DISK_ENCRYPTION ||
		usage >= QSEOS_KM_USAGE_MAX) {
		pr_err("Error:: unsupported usage %d\n", usage);
		return -EFAULT;
	}
	__qseecom_enable_clk(CLK_QSEE);

	ret = scm_call(SCM_SVC_TZSCHEDULER, 1,
				ireq, sizeof(struct qseecom_key_generate_ireq),
				&resp, sizeof(resp));
	if (ret) {
		pr_err("scm call to generate key failed : %d\n", ret);
		__qseecom_disable_clk(CLK_QSEE);
		return -EFAULT;
	}

	switch (resp.result) {
	case QSEOS_RESULT_SUCCESS:
		break;
	case QSEOS_RESULT_FAIL_KEY_ID_EXISTS:
		pr_debug("Key ID exists.\n");
		break;
	case QSEOS_RESULT_INCOMPLETE:
		ret = __qseecom_process_incomplete_cmd(data, &resp);
		if (ret) {
			if (resp.result == QSEOS_RESULT_FAIL_KEY_ID_EXISTS) {
				pr_debug("Key ID exists.\n");
				ret = 0;
			} else {
				pr_err("process_incomplete_cmd FAILED, resp.result %d\n",
					resp.result);
			}
		}
		break;
	case QSEOS_RESULT_FAILURE:
	default:
		pr_err("gen key scm call failed resp.result %d\n", resp.result);
		ret = -EINVAL;
		break;
	}
	__qseecom_disable_clk(CLK_QSEE);
	return ret;
}

static int __qseecom_delete_saved_key(struct qseecom_dev_handle *data,
			enum qseecom_key_management_usage_type usage,
			struct qseecom_key_delete_ireq *ireq)
{
	struct qseecom_command_scm_resp resp;
	int ret;

	if (usage < QSEOS_KM_USAGE_DISK_ENCRYPTION ||
		usage >= QSEOS_KM_USAGE_MAX) {
			pr_err("Error:: unsupported usage %d\n", usage);
			return -EFAULT;
	}

	__qseecom_enable_clk(CLK_QSEE);

	ret = scm_call(SCM_SVC_TZSCHEDULER, 1,
				ireq, sizeof(struct qseecom_key_delete_ireq),
				&resp, sizeof(struct qseecom_command_scm_resp));
	if (ret) {
		pr_err("scm call to delete key failed : %d\n", ret);
		__qseecom_disable_clk(CLK_QSEE);
		return -EFAULT;
	}

	switch (resp.result) {
	case QSEOS_RESULT_SUCCESS:
		break;
	case QSEOS_RESULT_INCOMPLETE:
		ret = __qseecom_process_incomplete_cmd(data, &resp);
		if (ret) {
			pr_err("process_incomplete_cmd FAILED, resp.result %d\n",
					resp.result);
			if (resp.result == QSEOS_RESULT_FAIL_MAX_ATTEMPT) {
				pr_debug("Max attempts to input password reached.\n");
				ret = -ERANGE;
			}
		}
		break;
	case QSEOS_RESULT_FAIL_MAX_ATTEMPT:
		pr_debug("Max attempts to input password reached.\n");
		ret = -ERANGE;
		break;
	case QSEOS_RESULT_FAILURE:
	default:
		pr_err("Delete key scm call failed resp.result %d\n",
							resp.result);
		ret = -EINVAL;
		break;
	}
	__qseecom_disable_clk(CLK_QSEE);
	return ret;
}

static int __qseecom_set_clear_ce_key(struct qseecom_dev_handle *data,
			enum qseecom_key_management_usage_type usage,
			struct qseecom_key_select_ireq *ireq)
{
	struct qseecom_command_scm_resp resp;
	int ret;

	if (usage < QSEOS_KM_USAGE_DISK_ENCRYPTION ||
		usage >= QSEOS_KM_USAGE_MAX) {
			pr_err("Error:: unsupported usage %d\n", usage);
			return -EFAULT;
	}

	__qseecom_enable_clk(CLK_QSEE);
	if (qseecom.qsee.instance != qseecom.ce_drv.instance)
		__qseecom_enable_clk(CLK_CE_DRV);

	ret = scm_call(SCM_SVC_TZSCHEDULER, 1,
				ireq, sizeof(struct qseecom_key_select_ireq),
				&resp, sizeof(struct qseecom_command_scm_resp));
	if (ret) {
		pr_err("scm call to set QSEOS_PIPE_ENC key failed : %d\n", ret);
		__qseecom_disable_clk(CLK_QSEE);
		if (qseecom.qsee.instance != qseecom.ce_drv.instance)
			__qseecom_disable_clk(CLK_CE_DRV);
		return -EFAULT;
	}

	switch (resp.result) {
	case QSEOS_RESULT_SUCCESS:
		break;
	case QSEOS_RESULT_INCOMPLETE:
		ret = __qseecom_process_incomplete_cmd(data, &resp);
		if (ret) {
			pr_err("process_incomplete_cmd FAILED, resp.result %d\n",
					resp.result);
			if (resp.result == QSEOS_RESULT_FAIL_MAX_ATTEMPT) {
				pr_debug("Max attempts to input password reached.\n");
				ret = -ERANGE;
			}
		}
		break;
	case QSEOS_RESULT_FAIL_MAX_ATTEMPT:
		pr_debug("Max attempts to input password reached.\n");
		ret = -ERANGE;
		break;
	case QSEOS_RESULT_FAILURE:
	default:
		pr_err("Set key scm call failed resp.result %d\n", resp.result);
		ret = -EINVAL;
		break;
	}

	__qseecom_disable_clk(CLK_QSEE);
	if (qseecom.qsee.instance != qseecom.ce_drv.instance)
		__qseecom_disable_clk(CLK_CE_DRV);

	return ret;
}

static int __qseecom_update_current_key_user_info(
			struct qseecom_dev_handle *data,
			enum qseecom_key_management_usage_type usage,
			struct qseecom_key_userinfo_update_ireq *ireq)
{
	struct qseecom_command_scm_resp resp;
	int ret;

	if (usage < QSEOS_KM_USAGE_DISK_ENCRYPTION ||
		usage >= QSEOS_KM_USAGE_MAX) {
			pr_err("Error:: unsupported usage %d\n", usage);
			return -EFAULT;
	}

	__qseecom_enable_clk(CLK_QSEE);

	ret = scm_call(SCM_SVC_TZSCHEDULER, 1,
		ireq, sizeof(struct qseecom_key_userinfo_update_ireq),
		&resp, sizeof(struct qseecom_command_scm_resp));
	if (ret) {
		pr_err("scm call to update key userinfo failed : %d\n", ret);
		__qseecom_disable_clk(CLK_QSEE);
		return -EFAULT;
	}

	switch (resp.result) {
	case QSEOS_RESULT_SUCCESS:
		break;
	case QSEOS_RESULT_INCOMPLETE:
		ret = __qseecom_process_incomplete_cmd(data, &resp);
		if (ret)
			pr_err("process_incomplete_cmd FAILED, resp.result %d\n",
					resp.result);
		break;
	case QSEOS_RESULT_FAILURE:
	default:
		pr_err("Set key scm call failed resp.result %d\n", resp.result);
		ret = -EINVAL;
		break;
	}

	__qseecom_disable_clk(CLK_QSEE);
	return ret;
}

static int qseecom_create_key(struct qseecom_dev_handle *data,
			void __user *argp)
{
	uint32_t ce_hw = 0;
	uint32_t pipe = 0;
	int ret = 0;
	uint32_t flags = 0;
	struct qseecom_create_key_req create_key_req;
	struct qseecom_key_generate_ireq generate_key_ireq;
	struct qseecom_key_select_ireq set_key_ireq;

	ret = copy_from_user(&create_key_req, argp, sizeof(create_key_req));
	if (ret) {
		pr_err("copy_from_user failed\n");
		return ret;
	}

	if (create_key_req.usage < QSEOS_KM_USAGE_DISK_ENCRYPTION ||
		create_key_req.usage >= QSEOS_KM_USAGE_MAX) {
		pr_err("Error:: unsupported usage %d\n", create_key_req.usage);
		return -EFAULT;
	}

	ret = __qseecom_get_ce_pipe_info(create_key_req.usage, &pipe, &ce_hw);
	if (ret) {
		pr_err("Failed to retrieve pipe/ce_hw info: %d\n", ret);
		return -EINVAL;
	}

	generate_key_ireq.flags = flags;
	generate_key_ireq.qsee_command_id = QSEOS_GENERATE_KEY;
	memset((void *)generate_key_ireq.key_id, 0, QSEECOM_KEY_ID_SIZE);
	memset((void *)generate_key_ireq.hash32, 0, QSEECOM_HASH_SIZE);
	memcpy((void *)generate_key_ireq.key_id,
			(void *)key_id_array[create_key_req.usage].desc,
			QSEECOM_KEY_ID_SIZE);
	memcpy((void *)generate_key_ireq.hash32,
			(void *)create_key_req.hash32, QSEECOM_HASH_SIZE);

	ret = __qseecom_generate_and_save_key(data, create_key_req.usage,
					&generate_key_ireq);
	if (ret) {
		pr_err("Failed to generate key on storage: %d\n", ret);
		return ret;
	}

	set_key_ireq.qsee_command_id = QSEOS_SET_KEY;
	set_key_ireq.ce = ce_hw;
	set_key_ireq.pipe = pipe;
	set_key_ireq.flags = flags;

	/* set both PIPE_ENC and PIPE_ENC_XTS*/
	set_key_ireq.pipe_type = QSEOS_PIPE_ENC|QSEOS_PIPE_ENC_XTS;
	memset((void *)set_key_ireq.key_id, 0, QSEECOM_KEY_ID_SIZE);
	memset((void *)set_key_ireq.hash32, 0, QSEECOM_HASH_SIZE);
	memcpy((void *)set_key_ireq.key_id,
		(void *)key_id_array[create_key_req.usage].desc,
		QSEECOM_KEY_ID_SIZE);
	memcpy((void *)set_key_ireq.hash32, (void *)create_key_req.hash32,
				QSEECOM_HASH_SIZE);

	ret = __qseecom_set_clear_ce_key(data, create_key_req.usage,
								&set_key_ireq);
	if (ret) {
		pr_err("Failed to create key: pipe %d, ce %d: %d\n",
			pipe, ce_hw, ret);
		return ret;
	}

	return ret;
}

static int qseecom_wipe_key(struct qseecom_dev_handle *data,
				void __user *argp)
{
	uint32_t ce_hw = 0;
	uint32_t pipe = 0;
	int ret = 0;
	uint32_t flags = 0;
	int i;
	struct qseecom_wipe_key_req wipe_key_req;
	struct qseecom_key_delete_ireq delete_key_ireq;
	struct qseecom_key_select_ireq clear_key_ireq;

	ret = copy_from_user(&wipe_key_req, argp, sizeof(wipe_key_req));
	if (ret) {
		pr_err("copy_from_user failed\n");
		return ret;
	}

	if (wipe_key_req.usage < QSEOS_KM_USAGE_DISK_ENCRYPTION ||
		wipe_key_req.usage >= QSEOS_KM_USAGE_MAX) {
		pr_err("Error:: unsupported usage %d\n", wipe_key_req.usage);
		return -EFAULT;
	}

	ret = __qseecom_get_ce_pipe_info(wipe_key_req.usage, &pipe, &ce_hw);
	if (ret) {
		pr_err("Failed to retrieve pipe/ce_hw info: %d\n", ret);
		return -EINVAL;
	}

	if (wipe_key_req.wipe_key_flag) {
		delete_key_ireq.flags = flags;
		delete_key_ireq.qsee_command_id = QSEOS_DELETE_KEY;
		memset((void *)delete_key_ireq.key_id, 0, QSEECOM_KEY_ID_SIZE);
		memcpy((void *)delete_key_ireq.key_id,
			(void *)key_id_array[wipe_key_req.usage].desc,
			QSEECOM_KEY_ID_SIZE);
		memset((void *)delete_key_ireq.hash32, 0, QSEECOM_HASH_SIZE);

		ret = __qseecom_delete_saved_key(data, wipe_key_req.usage,
					&delete_key_ireq);
		if (ret) {
			pr_err("Failed to delete key from ssd storage: %d\n",
				ret);
			return -EFAULT;
		}
	}

	clear_key_ireq.qsee_command_id = QSEOS_SET_KEY;
	clear_key_ireq.ce = ce_hw;
	clear_key_ireq.pipe = pipe;
	clear_key_ireq.flags = flags;
	clear_key_ireq.pipe_type = QSEOS_PIPE_ENC|QSEOS_PIPE_ENC_XTS;
	for (i = 0; i < QSEECOM_KEY_ID_SIZE; i++)
		clear_key_ireq.key_id[i] = QSEECOM_INVALID_KEY_ID;
	memset((void *)clear_key_ireq.hash32, 0, QSEECOM_HASH_SIZE);

	ret = __qseecom_set_clear_ce_key(data, wipe_key_req.usage,
							&clear_key_ireq);
	if (ret) {
		pr_err("Failed to wipe key: pipe %d, ce %d: %d\n",
			pipe, ce_hw, ret);
		return -EFAULT;
	}

	return ret;
}

static int qseecom_update_key_user_info(struct qseecom_dev_handle *data,
			void __user *argp)
{
	int ret = 0;
	uint32_t flags = 0;
	struct qseecom_update_key_userinfo_req update_key_req;
	struct qseecom_key_userinfo_update_ireq ireq;

	ret = copy_from_user(&update_key_req, argp, sizeof(update_key_req));
	if (ret) {
		pr_err("copy_from_user failed\n");
		return ret;
	}

	if (update_key_req.usage < QSEOS_KM_USAGE_DISK_ENCRYPTION ||
		update_key_req.usage >= QSEOS_KM_USAGE_MAX) {
		pr_err("Error:: unsupported usage %d\n", update_key_req.usage);
		return -EFAULT;
	}

	ireq.qsee_command_id = QSEOS_UPDATE_KEY_USERINFO;
	ireq.flags = flags;
	memset(ireq.key_id, 0, QSEECOM_KEY_ID_SIZE);
	memset((void *)ireq.current_hash32, 0, QSEECOM_HASH_SIZE);
	memset((void *)ireq.new_hash32, 0, QSEECOM_HASH_SIZE);
	memcpy((void *)ireq.key_id,
		(void *)key_id_array[update_key_req.usage].desc,
		QSEECOM_KEY_ID_SIZE);
	memcpy((void *)ireq.current_hash32,
		(void *)update_key_req.current_hash32, QSEECOM_HASH_SIZE);
	memcpy((void *)ireq.new_hash32,
		(void *)update_key_req.new_hash32, QSEECOM_HASH_SIZE);

	ret = __qseecom_update_current_key_user_info(data, update_key_req.usage,
						&ireq);
	if (ret) {
		pr_err("Failed to update key info: %d\n", ret);
		return ret;
	}
	return ret;

}

static int qseecom_is_es_activated(void __user *argp)
{
	struct qseecom_is_es_activated_req req;
	int ret;
	int resp_buf;

	if (qseecom.qsee_version < QSEE_VERSION_04) {
		pr_err("invalid qsee version");
		return -ENODEV;
	}

	if (argp == NULL) {
		pr_err("arg is null");
		return -EINVAL;
	}

	ret = scm_call(SCM_SVC_ES, SCM_IS_ACTIVATED_ID, NULL, 0,
		       (void *) &resp_buf, sizeof(resp_buf));
	if (ret) {
		pr_err("scm_call failed");
		return ret;
	}

	req.is_activated = resp_buf;
	ret = copy_to_user(argp, &req, sizeof(req));
	if (ret) {
		pr_err("copy_to_user failed");
		return ret;
	}

	return 0;
}

static int qseecom_save_partition_hash(void __user *argp)
{
	struct qseecom_save_partition_hash_req req;
	int ret;

	if (qseecom.qsee_version < QSEE_VERSION_04) {
		pr_err("invalid qsee version ");
		return -ENODEV;
	}

	if (argp == NULL) {
		pr_err("arg is null");
		return -EINVAL;
	}

	ret = copy_from_user(&req, argp, sizeof(req));
	if (ret) {
		pr_err("copy_from_user failed");
		return ret;
	}

	ret = scm_call(SCM_SVC_ES, SCM_SAVE_PARTITION_HASH_ID,
		       (void *) &req, sizeof(req), NULL, 0);
	if (ret) {
		pr_err("qseecom_scm_call failed");
		return ret;
	}

	return 0;
}

static long qseecom_ioctl(struct file *file, unsigned cmd,
		unsigned long arg)
{
	int ret = 0;
	struct qseecom_dev_handle *data = file->private_data;
	void __user *argp = (void __user *) arg;
	bool perf_enabled = false;

	if (!data) {
		pr_err("Invalid/uninitialized device handle\n");
		return -EINVAL;
	}

	if (data->abort) {
		pr_err("Aborting qseecom driver\n");
		return -ENODEV;
	}

	switch (cmd) {
	case QSEECOM_IOCTL_REGISTER_LISTENER_REQ: {
		if (data->type != QSEECOM_GENERIC) {
			pr_err("reg lstnr req: invalid handle (%d)\n",
								data->type);
			ret = -EINVAL;
			break;
		}
		pr_debug("ioctl register_listener_req()\n");
		atomic_inc(&data->ioctl_count);
		data->type = QSEECOM_LISTENER_SERVICE;
		ret = qseecom_register_listener(data, argp);
		atomic_dec(&data->ioctl_count);
		wake_up_all(&data->abort_wq);
		if (ret)
			pr_err("failed qseecom_register_listener: %d\n", ret);
		break;
	}
	case QSEECOM_IOCTL_UNREGISTER_LISTENER_REQ: {
		if ((data->listener.id == 0) ||
			(data->type != QSEECOM_LISTENER_SERVICE)) {
			pr_err("unreg lstnr req: invalid handle (%d) lid(%d)\n",
						data->type, data->listener.id);
			ret = -EINVAL;
			break;
		}
		pr_debug("ioctl unregister_listener_req()\n");
		atomic_inc(&data->ioctl_count);
		ret = qseecom_unregister_listener(data);
		atomic_dec(&data->ioctl_count);
		wake_up_all(&data->abort_wq);
		if (ret)
			pr_err("failed qseecom_unregister_listener: %d\n", ret);
		break;
	}
	case QSEECOM_IOCTL_SEND_CMD_REQ: {
		pr_debug("qseecom.current_mode %d\n", qseecom.current_mode);
		if ((data->client.app_id == 0) ||
			(data->type != QSEECOM_CLIENT_APP)) {
			pr_err("send cmd req: invalid handle (%d) app_id(%d)\n",
					data->type, data->client.app_id);
			ret = -EINVAL;
			break;
		}
		/* Only one client allowed here at a time */
		mutex_lock(&app_access_lock);
		if (qseecom.support_bus_scaling) {
			/* register bus bw in case the client doesn't do it */
			if (!data->mode) {
				mutex_lock(&qsee_bw_mutex);
				__qseecom_register_bus_bandwidth_needs(
								data, HIGH);
				mutex_unlock(&qsee_bw_mutex);
			}
			ret = qseecom_scale_bus_bandwidth_timer(INACTIVE);
			if (ret) {
				pr_err("Failed to set bw.\n");
				ret = -EINVAL;
				mutex_unlock(&app_access_lock);
				break;
			}
		}
		/*
		* On targets where crypto clock is handled by HLOS,
		* if clk_access_cnt is zero and perf_enabled is false,
		* then the crypto clock was not enabled before sending cmd
		* to tz, qseecom will enable the clock to avoid service failure.
		*/
		if (!qseecom.qsee.clk_access_cnt && !data->perf_enabled) {
			pr_debug("ce clock is not enabled!\n");
			ret = qseecom_perf_enable(data);
			if (ret) {
				pr_err("Failed to vote for clock with err %d\n",
						ret);
				mutex_unlock(&app_access_lock);
				ret = -EINVAL;
				break;
			}
			perf_enabled = true;
		}
		atomic_inc(&data->ioctl_count);
		ret = qseecom_send_cmd(data, argp);
		if (qseecom.support_bus_scaling)
			__qseecom_add_bw_scale_down_timer(
				QSEECOM_SEND_CMD_CRYPTO_TIMEOUT);
		if (perf_enabled) {
			qsee_disable_clock_vote(data, CLK_DFAB);
			qsee_disable_clock_vote(data, CLK_SFPB);
		}
		atomic_dec(&data->ioctl_count);
		wake_up_all(&data->abort_wq);
		mutex_unlock(&app_access_lock);
		if (ret)
			pr_err("failed qseecom_send_cmd: %d\n", ret);
		break;
	}
	case QSEECOM_IOCTL_SEND_MODFD_CMD_REQ: {
		pr_debug("qseecom.current_mode %d\n", qseecom.current_mode);
		if ((data->client.app_id == 0) ||
			(data->type != QSEECOM_CLIENT_APP)) {
			pr_err("send mdfd cmd: invalid handle (%d) appid(%d)\n",
					data->type, data->client.app_id);
			ret = -EINVAL;
			break;
		}
		/* Only one client allowed here at a time */
		mutex_lock(&app_access_lock);
		if (qseecom.support_bus_scaling) {
			if (!data->mode) {
				mutex_lock(&qsee_bw_mutex);
				__qseecom_register_bus_bandwidth_needs(
								data, HIGH);
				mutex_unlock(&qsee_bw_mutex);
			}
			ret = qseecom_scale_bus_bandwidth_timer(INACTIVE);
			if (ret) {
				pr_err("Failed to set bw.\n");
				mutex_unlock(&app_access_lock);
				ret = -EINVAL;
				break;
			}
		}
		/*
		* On targets where crypto clock is handled by HLOS,
		* if clk_access_cnt is zero and perf_enabled is false,
		* then the crypto clock was not enabled before sending cmd
		* to tz, qseecom will enable the clock to avoid service failure.
		*/
		if (!qseecom.qsee.clk_access_cnt && !data->perf_enabled) {
			pr_debug("ce clock is not enabled!\n");
			ret = qseecom_perf_enable(data);
			if (ret) {
				pr_err("Failed to vote for clock with err %d\n",
						ret);
				mutex_unlock(&app_access_lock);
				ret = -EINVAL;
				break;
			}
			perf_enabled = true;
		}
		atomic_inc(&data->ioctl_count);
		ret = qseecom_send_modfd_cmd(data, argp);
		if (qseecom.support_bus_scaling)
			__qseecom_add_bw_scale_down_timer(
				QSEECOM_SEND_CMD_CRYPTO_TIMEOUT);
		if (perf_enabled) {
			qsee_disable_clock_vote(data, CLK_DFAB);
			qsee_disable_clock_vote(data, CLK_SFPB);
		}
		atomic_dec(&data->ioctl_count);
		wake_up_all(&data->abort_wq);
		mutex_unlock(&app_access_lock);
		if (ret)
			pr_err("failed qseecom_send_cmd: %d\n", ret);
		break;
	}
	case QSEECOM_IOCTL_RECEIVE_REQ: {
		if ((data->listener.id == 0) ||
			(data->type != QSEECOM_LISTENER_SERVICE)) {
			pr_err("receive req: invalid handle (%d), lid(%d)\n",
						data->type, data->listener.id);
			ret = -EINVAL;
			break;
		}
		atomic_inc(&data->ioctl_count);
		ret = qseecom_receive_req(data);
		atomic_dec(&data->ioctl_count);
		wake_up_all(&data->abort_wq);
		if (ret && (ret != -ERESTARTSYS))
			pr_err("failed qseecom_receive_req: %d\n", ret);
		break;
	}
	case QSEECOM_IOCTL_SEND_RESP_REQ: {
		if ((data->listener.id == 0) ||
			(data->type != QSEECOM_LISTENER_SERVICE)) {
			pr_err("send resp req: invalid handle (%d), lid(%d)\n",
						data->type, data->listener.id);
			ret = -EINVAL;
			break;
		}
		atomic_inc(&data->ioctl_count);
		ret = qseecom_send_resp();
		atomic_dec(&data->ioctl_count);
		wake_up_all(&data->abort_wq);
		if (ret)
			pr_err("failed qseecom_send_resp: %d\n", ret);
		break;
	}
	case QSEECOM_IOCTL_SET_MEM_PARAM_REQ: {
		if ((data->type != QSEECOM_CLIENT_APP) &&
			(data->type != QSEECOM_GENERIC) &&
			(data->type != QSEECOM_SECURE_SERVICE)) {
			pr_err("set mem param req: invalid handle (%d)\n",
								data->type);
			ret = -EINVAL;
			break;
		}
		pr_debug("SET_MEM_PARAM: qseecom addr = 0x%x\n", (u32)data);
		ret = qseecom_set_client_mem_param(data, argp);
		if (ret)
			pr_err("failed Qqseecom_set_mem_param request: %d\n",
								ret);
		break;
	}
	case QSEECOM_IOCTL_LOAD_APP_REQ: {
		if ((data->type != QSEECOM_GENERIC) &&
			(data->type != QSEECOM_CLIENT_APP)) {
			pr_err("load app req: invalid handle (%d)\n",
								data->type);
			ret = -EINVAL;
			break;
		}
		data->type = QSEECOM_CLIENT_APP;
		pr_debug("LOAD_APP_REQ: qseecom_addr = 0x%x\n", (u32)data);
		mutex_lock(&app_access_lock);
		atomic_inc(&data->ioctl_count);
		if (qseecom.qsee_version > QSEEE_VERSION_00) {
			if (qseecom.commonlib_loaded == false) {
				ret = qseecom_load_commonlib_image(data);
				if (ret == 0)
					qseecom.commonlib_loaded = true;
			}
		}
		if (ret == 0)
			ret = qseecom_load_app(data, argp);
		atomic_dec(&data->ioctl_count);
		mutex_unlock(&app_access_lock);
		if (ret)
			pr_err("failed load_app request: %d\n", ret);
		break;
	}
	case QSEECOM_IOCTL_UNLOAD_APP_REQ: {
		if ((data->client.app_id == 0) ||
			(data->type != QSEECOM_CLIENT_APP)) {
			pr_err("unload app req:invalid handle(%d) app_id(%d)\n",
					data->type, data->client.app_id);
			ret = -EINVAL;
			break;
		}
		pr_debug("UNLOAD_APP: qseecom_addr = 0x%x\n", (u32)data);
		mutex_lock(&app_access_lock);
		atomic_inc(&data->ioctl_count);
		ret = qseecom_unload_app(data, false);
		atomic_dec(&data->ioctl_count);
		mutex_unlock(&app_access_lock);
		if (ret)
			pr_err("failed unload_app request: %d\n", ret);
		break;
	}
	case QSEECOM_IOCTL_GET_QSEOS_VERSION_REQ: {
		atomic_inc(&data->ioctl_count);
		ret = qseecom_get_qseos_version(data, argp);
		if (ret)
			pr_err("qseecom_get_qseos_version: %d\n", ret);
		atomic_dec(&data->ioctl_count);
		break;
	}
	case QSEECOM_IOCTL_PERF_ENABLE_REQ:{
		if ((data->type != QSEECOM_GENERIC) &&
			(data->type != QSEECOM_CLIENT_APP)) {
			pr_err("perf enable req: invalid handle (%d)\n",
								data->type);
			ret = -EINVAL;
			break;
		}
		if ((data->type == QSEECOM_CLIENT_APP) &&
			(data->client.app_id == 0)) {
			pr_err("perf enable req:invalid handle(%d) appid(%d)\n",
					data->type, data->client.app_id);
			ret = -EINVAL;
			break;
		}
		atomic_inc(&data->ioctl_count);
		if (qseecom.support_bus_scaling) {
			mutex_lock(&qsee_bw_mutex);
			__qseecom_register_bus_bandwidth_needs(data, HIGH);
			mutex_unlock(&qsee_bw_mutex);
		} else {
			ret = qseecom_perf_enable(data);
			if (ret)
				pr_err("Fail to vote for clocks %d\n", ret);
		}
		atomic_dec(&data->ioctl_count);
		break;
	}
	case QSEECOM_IOCTL_PERF_DISABLE_REQ:{
		if ((data->type != QSEECOM_SECURE_SERVICE) &&
			(data->type != QSEECOM_CLIENT_APP)) {
			pr_err("perf disable req: invalid handle (%d)\n",
								data->type);
			ret = -EINVAL;
			break;
		}
		if ((data->type == QSEECOM_CLIENT_APP) &&
			(data->client.app_id == 0)) {
			pr_err("perf disable: invalid handle (%d)app_id(%d)\n",
					data->type, data->client.app_id);
			ret = -EINVAL;
			break;
		}
		atomic_inc(&data->ioctl_count);
		if (!qseecom.support_bus_scaling) {
			qsee_disable_clock_vote(data, CLK_DFAB);
			qsee_disable_clock_vote(data, CLK_SFPB);
		} else {
			mutex_lock(&qsee_bw_mutex);
			qseecom_unregister_bus_bandwidth_needs(data);
			mutex_unlock(&qsee_bw_mutex);
		}
		atomic_dec(&data->ioctl_count);
		break;
	}

	case QSEECOM_IOCTL_SET_BUS_SCALING_REQ: {
		if ((data->client.app_id == 0) ||
			(data->type != QSEECOM_CLIENT_APP)) {
			pr_err("set bus scale: invalid handle (%d) appid(%d)\n",
					data->type, data->client.app_id);
			ret = -EINVAL;
			break;
		}
		atomic_inc(&data->ioctl_count);
		ret = qseecom_scale_bus_bandwidth(data, argp);
		atomic_dec(&data->ioctl_count);
		break;
	}
	case QSEECOM_IOCTL_LOAD_EXTERNAL_ELF_REQ: {
		if (data->type != QSEECOM_GENERIC) {
			pr_err("load ext elf req: invalid client handle (%d)\n",
								data->type);
			ret = -EINVAL;
			break;
		}
		data->type = QSEECOM_UNAVAILABLE_CLIENT_APP;
		data->released = true;
		mutex_lock(&app_access_lock);
		atomic_inc(&data->ioctl_count);
		ret = qseecom_load_external_elf(data, argp);
		atomic_dec(&data->ioctl_count);
		mutex_unlock(&app_access_lock);
		if (ret)
			pr_err("failed load_external_elf request: %d\n", ret);
		break;
	}
	case QSEECOM_IOCTL_UNLOAD_EXTERNAL_ELF_REQ: {
		if (data->type != QSEECOM_UNAVAILABLE_CLIENT_APP) {
			pr_err("unload ext elf req: invalid handle (%d)\n",
								data->type);
			ret = -EINVAL;
			break;
		}
		data->released = true;
		mutex_lock(&app_access_lock);
		atomic_inc(&data->ioctl_count);
		ret = qseecom_unload_external_elf(data);
		atomic_dec(&data->ioctl_count);
		mutex_unlock(&app_access_lock);
		if (ret)
			pr_err("failed unload_app request: %d\n", ret);
		break;
	}
	case QSEECOM_IOCTL_APP_LOADED_QUERY_REQ: {
		data->type = QSEECOM_CLIENT_APP;
		pr_debug("APP_LOAD_QUERY: qseecom_addr = 0x%x\n", (u32)data);
		mutex_lock(&app_access_lock);
		atomic_inc(&data->ioctl_count);
		pr_debug("APP_LOAD_QUERY: qseecom_addr = 0x%x\n", (u32)data);
		ret = qseecom_query_app_loaded(data, argp);
		atomic_dec(&data->ioctl_count);
		mutex_unlock(&app_access_lock);
		break;
	}
	case QSEECOM_IOCTL_SEND_CMD_SERVICE_REQ: {
		if (data->type != QSEECOM_GENERIC) {
			pr_err("send cmd svc req: invalid handle (%d)\n",
								data->type);
			ret = -EINVAL;
			break;
		}
		data->type = QSEECOM_SECURE_SERVICE;
		if (qseecom.qsee_version < QSEE_VERSION_03) {
			pr_err("SEND_CMD_SERVICE_REQ: Invalid qsee ver %u\n",
				qseecom.qsee_version);
			return -EINVAL;
		}
		mutex_lock(&app_access_lock);
		atomic_inc(&data->ioctl_count);
		ret = qseecom_send_service_cmd(data, argp);
		atomic_dec(&data->ioctl_count);
		mutex_unlock(&app_access_lock);
		break;
	}
	case QSEECOM_IOCTL_CREATE_KEY_REQ: {
		if (!(qseecom.support_pfe || qseecom.support_fde))
			pr_err("Features requiring key init not supported\n");
		if (data->type != QSEECOM_GENERIC) {
			pr_err("create key req: invalid handle (%d)\n",
								data->type);
			ret = -EINVAL;
			break;
		}
		if (qseecom.qsee_version < QSEE_VERSION_05) {
			pr_err("Create Key feature unsupported: qsee ver %u\n",
				qseecom.qsee_version);
			return -EINVAL;
		}
		data->released = true;
		atomic_inc(&data->ioctl_count);
		ret = qseecom_create_key(data, argp);
		if (ret)
			pr_err("failed to create encryption key: %d\n", ret);

		atomic_dec(&data->ioctl_count);
		break;
	}
	case QSEECOM_IOCTL_WIPE_KEY_REQ: {
		if (!(qseecom.support_pfe || qseecom.support_fde))
			pr_err("Features requiring key init not supported\n");
		if (data->type != QSEECOM_GENERIC) {
			pr_err("wipe key req: invalid handle (%d)\n",
								data->type);
			ret = -EINVAL;
			break;
		}
		if (qseecom.qsee_version < QSEE_VERSION_05) {
			pr_err("Wipe Key feature unsupported in qsee ver %u\n",
				qseecom.qsee_version);
			return -EINVAL;
		}
		data->released = true;
		atomic_inc(&data->ioctl_count);
		ret = qseecom_wipe_key(data, argp);
		if (ret)
			pr_err("failed to wipe encryption key: %d\n", ret);
		atomic_dec(&data->ioctl_count);
		break;
	}
	case QSEECOM_IOCTL_UPDATE_KEY_USER_INFO_REQ: {
		if (!(qseecom.support_pfe || qseecom.support_fde))
			pr_err("Features requiring key init not supported\n");
		if (data->type != QSEECOM_GENERIC) {
			pr_err("update key req: invalid handle (%d)\n",
								data->type);
			ret = -EINVAL;
			break;
		}
		if (qseecom.qsee_version < QSEE_VERSION_05) {
			pr_err("Update Key feature unsupported in qsee ver %u\n",
				qseecom.qsee_version);
			return -EINVAL;
		}
		data->released = true;
		atomic_inc(&data->ioctl_count);
		ret = qseecom_update_key_user_info(data, argp);
		if (ret)
			pr_err("failed to update key user info: %d\n", ret);
		atomic_dec(&data->ioctl_count);
		break;
	}
	case QSEECOM_IOCTL_SAVE_PARTITION_HASH_REQ: {
		if (data->type != QSEECOM_GENERIC) {
			pr_err("save part hash req: invalid handle (%d)\n",
								data->type);
			ret = -EINVAL;
			break;
		}
		data->released = true;
		mutex_lock(&app_access_lock);
		atomic_inc(&data->ioctl_count);
		ret = qseecom_save_partition_hash(argp);
		atomic_dec(&data->ioctl_count);
		mutex_unlock(&app_access_lock);
		break;
	}
	case QSEECOM_IOCTL_IS_ES_ACTIVATED_REQ: {
		if (data->type != QSEECOM_GENERIC) {
			pr_err("ES activated req: invalid handle (%d)\n",
								data->type);
			ret = -EINVAL;
			break;
		}
		data->released = true;
		mutex_lock(&app_access_lock);
		atomic_inc(&data->ioctl_count);
		ret = qseecom_is_es_activated(argp);
		atomic_dec(&data->ioctl_count);
		mutex_unlock(&app_access_lock);
		break;
	}
	case QSEECOM_IOCTL_SEND_MODFD_RESP: {
		if ((data->listener.id == 0) ||
			(data->type != QSEECOM_LISTENER_SERVICE)) {
			pr_err("receive req: invalid handle (%d), lid(%d)\n",
						data->type, data->listener.id);
			ret = -EINVAL;
			break;
		}
		/* Only one client allowed here at a time */
		atomic_inc(&data->ioctl_count);
		ret = qseecom_send_modfd_resp(data, argp);
		atomic_dec(&data->ioctl_count);
		wake_up_all(&data->abort_wq);
		if (ret)
			pr_err("failed qseecom_send_mod_resp: %d\n", ret);
		break;
	}
	default:
		pr_err("Invalid IOCTL: %d\n", cmd);
		return -EINVAL;
	}
	return ret;
}

static int qseecom_open(struct inode *inode, struct file *file)
{
	int ret = 0;
	struct qseecom_dev_handle *data;

	data = kzalloc(sizeof(*data), GFP_KERNEL);
	if (!data) {
		pr_err("kmalloc failed\n");
		return -ENOMEM;
	}
	file->private_data = data;
	data->abort = 0;
	data->type = QSEECOM_GENERIC;
	data->released = false;
	memset((void *)data->client.app_name, 0, MAX_APP_NAME_SIZE);
	data->mode = INACTIVE;
	init_waitqueue_head(&data->abort_wq);
	atomic_set(&data->ioctl_count, 0);

	return ret;
}

static int qseecom_release(struct inode *inode, struct file *file)
{
	struct qseecom_dev_handle *data = file->private_data;
	int ret = 0;

	if (data->released == false) {
		pr_debug("data: released = false, type = %d, data = 0x%x\n",
			data->type, (u32)data);
		switch (data->type) {
		case QSEECOM_LISTENER_SERVICE:
			ret = qseecom_unregister_listener(data);
			break;
		case QSEECOM_CLIENT_APP:
			mutex_lock(&app_access_lock);
			ret = qseecom_unload_app(data, true);
			mutex_unlock(&app_access_lock);
			break;
		case QSEECOM_SECURE_SERVICE:
		case QSEECOM_GENERIC:
			ret = qseecom_unmap_ion_allocated_memory(data);
			if (ret)
				pr_err("Ion Unmap failed\n");
			break;
		case QSEECOM_UNAVAILABLE_CLIENT_APP:
			break;
		default:
			pr_err("Unsupported clnt_handle_type %d",
				data->type);
			break;
		}
	}

	if (qseecom.support_bus_scaling) {
		mutex_lock(&qsee_bw_mutex);
		if (data->mode != INACTIVE) {
			qseecom_unregister_bus_bandwidth_needs(data);
			if (qseecom.cumulative_mode == INACTIVE) {
				ret = __qseecom_set_msm_bus_request(INACTIVE);
				if (ret)
					pr_err("Fail to scale down bus\n");
			}
		}
		mutex_unlock(&qsee_bw_mutex);
	} else {
		if (data->fast_load_enabled == true)
			qsee_disable_clock_vote(data, CLK_SFPB);
		if (data->perf_enabled == true)
			qsee_disable_clock_vote(data, CLK_DFAB);
	}
	kfree(data);

	return ret;
}

static const struct file_operations qseecom_fops = {
		.owner = THIS_MODULE,
		.unlocked_ioctl = qseecom_ioctl,
		.open = qseecom_open,
		.release = qseecom_release
};

static int __qseecom_init_clk(enum qseecom_ce_hw_instance ce)
{
	int rc = 0;
	struct device *pdev;
	struct qseecom_clk *qclk;
	char *core_clk_src = NULL;
	char *core_clk = NULL;
	char *iface_clk = NULL;
	char *bus_clk = NULL;

	switch (ce) {
	case CLK_QSEE: {
		core_clk_src = "core_clk_src";
		core_clk = "core_clk";
		iface_clk = "iface_clk";
		bus_clk = "bus_clk";
		qclk = &qseecom.qsee;
		qclk->instance = CLK_QSEE;
		break;
	};
	case CLK_CE_DRV: {
		core_clk_src = "ce_drv_core_clk_src";
		core_clk = "ce_drv_core_clk";
		iface_clk = "ce_drv_iface_clk";
		bus_clk = "ce_drv_bus_clk";
		qclk = &qseecom.ce_drv;
		qclk->instance = CLK_CE_DRV;
		break;
	};
	default:
		pr_err("Invalid ce hw instance: %d!\n", ce);
		return -EIO;
	}
	pdev = qseecom.pdev;

	/* Get CE3 src core clk. */
	qclk->ce_core_src_clk = clk_get(pdev, core_clk_src);
	if (!IS_ERR(qclk->ce_core_src_clk)) {
		/* Set the core src clk @100Mhz */
		rc = clk_set_rate(qclk->ce_core_src_clk, QSEE_CE_CLK_100MHZ);
		if (rc) {
			clk_put(qclk->ce_core_src_clk);
			pr_err("Unable to set the core src clk @100Mhz.\n");
			return -EIO;
		}
	} else {
		pr_warn("Unable to get CE core src clk, set to NULL\n");
		qclk->ce_core_src_clk = NULL;
	}

	/* Get CE core clk */
	qclk->ce_core_clk = clk_get(pdev, core_clk);
	if (IS_ERR(qclk->ce_core_clk)) {
		rc = PTR_ERR(qclk->ce_core_clk);
		pr_err("Unable to get CE core clk\n");
		if (qclk->ce_core_src_clk != NULL)
			clk_put(qclk->ce_core_src_clk);
		return -EIO;
	}

	/* Get CE Interface clk */
	qclk->ce_clk = clk_get(pdev, iface_clk);
	if (IS_ERR(qclk->ce_clk)) {
		rc = PTR_ERR(qclk->ce_clk);
		pr_err("Unable to get CE interface clk\n");
		if (qclk->ce_core_src_clk != NULL)
			clk_put(qclk->ce_core_src_clk);
		clk_put(qclk->ce_core_clk);
		return -EIO;
	}

	/* Get CE AXI clk */
	qclk->ce_bus_clk = clk_get(pdev, bus_clk);
	if (IS_ERR(qclk->ce_bus_clk)) {
		rc = PTR_ERR(qclk->ce_bus_clk);
		pr_err("Unable to get CE BUS interface clk\n");
		if (qclk->ce_core_src_clk != NULL)
			clk_put(qclk->ce_core_src_clk);
		clk_put(qclk->ce_core_clk);
		clk_put(qclk->ce_clk);
		return -EIO;
	}
	return rc;
}

static void __qseecom_deinit_clk(enum qseecom_ce_hw_instance ce)
{
	struct qseecom_clk *qclk;

	if (ce == CLK_QSEE)
		qclk = &qseecom.qsee;
	else
		qclk = &qseecom.ce_drv;

	if (qclk->ce_clk != NULL) {
		clk_put(qclk->ce_clk);
		qclk->ce_clk = NULL;
	}
	if (qclk->ce_core_clk != NULL) {
		clk_put(qclk->ce_core_clk);
		qclk->ce_clk = NULL;
	}
	if (qclk->ce_bus_clk != NULL) {
		clk_put(qclk->ce_bus_clk);
		qclk->ce_clk = NULL;
	}
	if (qclk->ce_core_src_clk != NULL) {
		clk_put(qclk->ce_core_src_clk);
		qclk->ce_core_src_clk = NULL;
	}
}

static int __devinit qseecom_probe(struct platform_device *pdev)
{
	int rc;
	int ret = 0;
	struct device *class_dev;
	char qsee_not_legacy = 0;
	struct msm_bus_scale_pdata *qseecom_platform_support = NULL;
	uint32_t system_call_id = QSEOS_CHECK_VERSION_CMD;

	qseecom.qsee_bw_count = 0;
	qseecom.qsee_perf_client = 0;
	qseecom.qsee_sfpb_bw_count = 0;

	qseecom.qsee.ce_core_clk = NULL;
	qseecom.qsee.ce_clk = NULL;
	qseecom.qsee.ce_core_src_clk = NULL;
	qseecom.qsee.ce_bus_clk = NULL;

	qseecom.cumulative_mode = 0;
	qseecom.current_mode = INACTIVE;
	qseecom.support_bus_scaling = false;
	qseecom.support_fde = false;
	qseecom.support_pfe = false;

	qseecom.ce_drv.ce_core_clk = NULL;
	qseecom.ce_drv.ce_clk = NULL;
	qseecom.ce_drv.ce_core_src_clk = NULL;
	qseecom.ce_drv.ce_bus_clk = NULL;

	rc = alloc_chrdev_region(&qseecom_device_no, 0, 1, QSEECOM_DEV);
	if (rc < 0) {
		pr_err("alloc_chrdev_region failed %d\n", rc);
		return rc;
	}

	driver_class = class_create(THIS_MODULE, QSEECOM_DEV);
	if (IS_ERR(driver_class)) {
		rc = -ENOMEM;
		pr_err("class_create failed %d\n", rc);
		goto exit_unreg_chrdev_region;
	}

	class_dev = device_create(driver_class, NULL, qseecom_device_no, NULL,
			QSEECOM_DEV);
	if (!class_dev) {
		pr_err("class_device_create failed %d\n", rc);
		rc = -ENOMEM;
		goto exit_destroy_class;
	}

	cdev_init(&qseecom.cdev, &qseecom_fops);
	qseecom.cdev.owner = THIS_MODULE;

	rc = cdev_add(&qseecom.cdev, MKDEV(MAJOR(qseecom_device_no), 0), 1);
	if (rc < 0) {
		pr_err("cdev_add failed %d\n", rc);
		goto exit_destroy_device;
	}

	INIT_LIST_HEAD(&qseecom.registered_listener_list_head);
	spin_lock_init(&qseecom.registered_listener_list_lock);
	INIT_LIST_HEAD(&qseecom.registered_app_list_head);
	spin_lock_init(&qseecom.registered_app_list_lock);
	INIT_LIST_HEAD(&qseecom.registered_kclient_list_head);
	spin_lock_init(&qseecom.registered_kclient_list_lock);
	init_waitqueue_head(&qseecom.send_resp_wq);
	qseecom.send_resp_flag = 0;

	rc = scm_call(6, 1, &system_call_id, sizeof(system_call_id),
				&qsee_not_legacy, sizeof(qsee_not_legacy));
	if (rc) {
		pr_err("Failed to retrieve QSEOS version information %d\n", rc);
		goto exit_del_cdev;
	}
	if (qsee_not_legacy) {
		uint32_t feature = 10;

		qseecom.qsee_version = QSEEE_VERSION_00;
		rc = scm_call(6, 3, &feature, sizeof(feature),
			&qseecom.qsee_version, sizeof(qseecom.qsee_version));
		if (rc) {
			pr_err("Failed to get QSEE version info %d\n", rc);
			goto exit_del_cdev;
		}
		qseecom.qseos_version = QSEOS_VERSION_14;
	} else {
		pr_err("QSEE legacy version is not supported:");
		pr_err("Support for TZ1.3 and earlier is deprecated\n");
		rc = -EINVAL;
		goto exit_del_cdev;
	}
	qseecom.commonlib_loaded = false;
	qseecom.pdev = class_dev;
	/* Create ION msm client */
	qseecom.ion_clnt = msm_ion_client_create(-1, "qseecom-kernel");
	if (qseecom.ion_clnt == NULL) {
		pr_err("Ion client cannot be created\n");
		rc = -ENOMEM;
		goto exit_del_cdev;
	}

	/* register client for bus scaling */
	if (pdev->dev.of_node) {
		qseecom.pdev->of_node = pdev->dev.of_node;
		qseecom.support_bus_scaling =
				of_property_read_bool((&pdev->dev)->of_node,
						"qcom,support-bus-scaling");
		pr_warn("support_bus_scaling=0x%x",
				qseecom.support_bus_scaling);
		qseecom.support_fde =
				of_property_read_bool((&pdev->dev)->of_node,
						"qcom,support-fde");
		if (qseecom.support_fde) {
			if (of_property_read_u32((&pdev->dev)->of_node,
				"qcom,disk-encrypt-pipe-pair",
				&qseecom.ce_info.disk_encrypt_pipe)) {
				pr_err("Fail to get FDE pipe information.\n");
				rc = -EINVAL;
				goto exit_destroy_ion_client;
			} else {
				pr_warn("disk-encrypt-pipe-pair=0x%x",
				qseecom.ce_info.disk_encrypt_pipe);
			}
		} else {
			pr_warn("Device does not support FDE");
			qseecom.ce_info.disk_encrypt_pipe = 0xff;
		}
		qseecom.support_pfe =
				of_property_read_bool((&pdev->dev)->of_node,
						"qcom,support-pfe");
		if (qseecom.support_pfe) {
			if (of_property_read_u32((&pdev->dev)->of_node,
				"qcom,file-encrypt-pipe-pair",
				&qseecom.ce_info.disk_encrypt_pipe)) {
				pr_err("Fail to get PFE pipe information.\n");
				rc = -EINVAL;
				goto exit_destroy_ion_client;
			} else {
				pr_warn("file-encrypt-pipe-pair=0x%x",
				qseecom.ce_info.file_encrypt_pipe);
			}
		} else {
			pr_warn("Device does not support PFE");
			qseecom.ce_info.file_encrypt_pipe = 0xff;
		}
		if (qseecom.support_pfe || qseecom.support_fde) {
			if (of_property_read_u32((&pdev->dev)->of_node,
				"qcom,hlos-ce-hw-instance",
				&qseecom.ce_info.hlos_ce_hw_instance)) {
				pr_err("Fail: get hlos ce hw instanc info\n");
				rc = -EINVAL;
				goto exit_destroy_ion_client;
			} else {
				pr_warn("hlos-ce-hw-instance=0x%x",
				qseecom.ce_info.hlos_ce_hw_instance);
			}
		} else {
			pr_warn("Device does not support PFE/FDE");
			qseecom.ce_info.hlos_ce_hw_instance = 0xff;
		}

		if (of_property_read_u32((&pdev->dev)->of_node,
				"qcom,qsee-ce-hw-instance",
				&qseecom.ce_info.qsee_ce_hw_instance)) {
			pr_err("Fail to get qsee ce hw instance information.\n");
			rc = -EINVAL;
			goto exit_destroy_ion_client;
		} else {
			pr_warn("qsee-ce-hw-instance=0x%x",
			qseecom.ce_info.qsee_ce_hw_instance);
		}

		qseecom.qsee.instance = qseecom.ce_info.qsee_ce_hw_instance;
		qseecom.ce_drv.instance = qseecom.ce_info.hlos_ce_hw_instance;

		ret = __qseecom_init_clk(CLK_QSEE);
		if (ret)
			goto exit_destroy_ion_client;

		if ((qseecom.qsee.instance != qseecom.ce_drv.instance) &&
				(qseecom.support_pfe || qseecom.support_fde)) {
			ret = __qseecom_init_clk(CLK_CE_DRV);
			if (ret) {
				__qseecom_deinit_clk(CLK_QSEE);
				goto exit_destroy_ion_client;
			}
		} else {
			struct qseecom_clk *qclk;

			qclk = &qseecom.qsee;
			qseecom.ce_drv.ce_core_clk = qclk->ce_core_clk;
			qseecom.ce_drv.ce_clk = qclk->ce_clk;
			qseecom.ce_drv.ce_core_src_clk = qclk->ce_core_src_clk;
			qseecom.ce_drv.ce_bus_clk = qclk->ce_bus_clk;
		}

		qseecom_platform_support = (struct msm_bus_scale_pdata *)
						msm_bus_cl_get_pdata(pdev);
		if (qseecom.qsee_version >= (QSEE_VERSION_02)) {
			struct resource *resource = NULL;
			struct qsee_apps_region_info_ireq req;
			struct qseecom_command_scm_resp resp;

			resource = platform_get_resource_byname(pdev,
					IORESOURCE_MEM, "secapp-region");
			if (resource) {
				req.qsee_cmd_id = QSEOS_APP_REGION_NOTIFICATION;
				req.addr = resource->start;
				req.size = resource_size(resource);
				pr_warn("secure app region addr=0x%x size=0x%x",
							req.addr, req.size);
			} else {
				pr_err("Fail to get secure app region info\n");
				rc = -EINVAL;
				goto exit_destroy_ion_client;
			}
			rc = scm_call(SCM_SVC_TZSCHEDULER, 1, &req, sizeof(req),
							&resp, sizeof(resp));
			if (rc || (resp.result != QSEOS_RESULT_SUCCESS)) {
				pr_err("send secapp reg fail %d resp.res %d\n",
							rc, resp.result);
				rc = -EINVAL;
				goto exit_destroy_ion_client;
			}
		}
	} else {
		qseecom_platform_support = (struct msm_bus_scale_pdata *)
						pdev->dev.platform_data;
	}
	if (qseecom.support_bus_scaling) {
		init_timer(&(qseecom.bw_scale_down_timer));
		INIT_WORK(&qseecom.bw_inactive_req_ws,
					qseecom_bw_inactive_req_work);
		qseecom.bw_scale_down_timer.function =
				qseecom_scale_bus_bandwidth_timer_callback;
	}
	qseecom.timer_running = false;
	qseecom.qsee_perf_client = msm_bus_scale_register_client(
					qseecom_platform_support);

	if (!qseecom.qsee_perf_client)
		pr_err("Unable to register bus client\n");
	return 0;

exit_destroy_ion_client:
	ion_client_destroy(qseecom.ion_clnt);
exit_del_cdev:
	cdev_del(&qseecom.cdev);
exit_destroy_device:
	device_destroy(driver_class, qseecom_device_no);
exit_destroy_class:
	class_destroy(driver_class);
exit_unreg_chrdev_region:
	unregister_chrdev_region(qseecom_device_no, 1);
	return rc;
}

static int __devinit qseecom_remove(struct platform_device *pdev)
{
	struct qseecom_registered_kclient_list *kclient = NULL;
	unsigned long flags = 0;
	int ret = 0;

	spin_lock_irqsave(&qseecom.registered_kclient_list_lock, flags);

	list_for_each_entry(kclient, &qseecom.registered_kclient_list_head,
								list) {
		if (!kclient)
			goto exit_irqrestore;

		/* Break the loop if client handle is NULL */
		if (!kclient->handle)
			goto exit_free_kclient;

		if (list_empty(&kclient->list))
			goto exit_free_kc_handle;

		list_del(&kclient->list);
		ret = qseecom_unload_app(kclient->handle->dev, false);
		if (!ret) {
			kzfree(kclient->handle->dev);
			kzfree(kclient->handle);
			kzfree(kclient);
		}
	}

exit_free_kc_handle:
	kzfree(kclient->handle);
exit_free_kclient:
	kzfree(kclient);
exit_irqrestore:
	spin_unlock_irqrestore(&qseecom.registered_kclient_list_lock, flags);

	if (qseecom.qseos_version > QSEEE_VERSION_00)
		qseecom_unload_commonlib_image();

	if (qseecom.qsee_perf_client)
		msm_bus_scale_client_update_request(qseecom.qsee_perf_client,
									0);
	if (pdev->dev.platform_data != NULL)
		msm_bus_scale_unregister_client(qseecom.qsee_perf_client);

	if (qseecom.support_bus_scaling) {
		cancel_work_sync(&qseecom.bw_inactive_req_ws);
		del_timer_sync(&qseecom.bw_scale_down_timer);
	}

	/* register client for bus scaling */
	if (pdev->dev.of_node) {
		__qseecom_deinit_clk(CLK_QSEE);
		if ((qseecom.qsee.instance != qseecom.ce_drv.instance) &&
				(qseecom.support_pfe || qseecom.support_fde))
			__qseecom_deinit_clk(CLK_CE_DRV);
	}

	ion_client_destroy(qseecom.ion_clnt);

	cdev_del(&qseecom.cdev);

	device_destroy(driver_class, qseecom_device_no);

	class_destroy(driver_class);

	unregister_chrdev_region(qseecom_device_no, 1);

	return ret;
}

static int qseecom_suspend(struct platform_device *pdev, pm_message_t state)
{
	int ret = 0;
	struct qseecom_clk *qclk;
	qclk = &qseecom.qsee;

	mutex_lock(&qsee_bw_mutex);
	mutex_lock(&clk_access_lock);

	if (qseecom.current_mode != INACTIVE) {
		ret = msm_bus_scale_client_update_request(
			qseecom.qsee_perf_client, INACTIVE);
		if (ret)
			pr_err("Fail to scale down bus\n");
		else
			qseecom.current_mode = INACTIVE;
	}

	if (qclk->clk_access_cnt) {
		if (qclk->ce_clk != NULL)
			clk_disable_unprepare(qclk->ce_clk);
		if (qclk->ce_core_clk != NULL)
			clk_disable_unprepare(qclk->ce_core_clk);
		if (qclk->ce_bus_clk != NULL)
			clk_disable_unprepare(qclk->ce_bus_clk);
	}

	del_timer_sync(&(qseecom.bw_scale_down_timer));
	qseecom.timer_running = false;

	mutex_unlock(&clk_access_lock);
	mutex_unlock(&qsee_bw_mutex);

	return 0;
}

static int qseecom_resume(struct platform_device *pdev)
{
	int mode = 0;
	int ret = 0;
	struct qseecom_clk *qclk;
	qclk = &qseecom.qsee;

	mutex_lock(&qsee_bw_mutex);
	mutex_lock(&clk_access_lock);
	if (qseecom.cumulative_mode >= HIGH)
		mode = HIGH;
	else
		mode = qseecom.cumulative_mode;

	if (qseecom.cumulative_mode != INACTIVE) {
		ret = msm_bus_scale_client_update_request(
			qseecom.qsee_perf_client, mode);
		if (ret)
			pr_err("Fail to scale up bus to %d\n", mode);
		else
			qseecom.current_mode = mode;
	}

	if (qclk->clk_access_cnt) {

		ret = clk_prepare_enable(qclk->ce_core_clk);
		if (ret) {
			pr_err("Unable to enable/prepare CE core clk\n");
			qclk->clk_access_cnt = 0;
			goto err;
		}

		ret = clk_prepare_enable(qclk->ce_clk);
		if (ret) {
			pr_err("Unable to enable/prepare CE iface clk\n");
			qclk->clk_access_cnt = 0;
			goto ce_clk_err;
		}

		ret = clk_prepare_enable(qclk->ce_bus_clk);
		if (ret) {
			pr_err("Unable to enable/prepare CE bus clk\n");
			qclk->clk_access_cnt = 0;
			goto ce_bus_clk_err;
		}
	}

	if (qclk->clk_access_cnt || qseecom.cumulative_mode) {
		qseecom.bw_scale_down_timer.expires = jiffies +
			msecs_to_jiffies(QSEECOM_SEND_CMD_CRYPTO_TIMEOUT);
		mod_timer(&(qseecom.bw_scale_down_timer),
				qseecom.bw_scale_down_timer.expires);
		qseecom.timer_running = true;
	}

	mutex_unlock(&clk_access_lock);
	mutex_unlock(&qsee_bw_mutex);


	return 0;

ce_bus_clk_err:
	clk_disable_unprepare(qclk->ce_clk);
ce_clk_err:
	clk_disable_unprepare(qclk->ce_core_clk);
err:
	mutex_unlock(&clk_access_lock);
	mutex_unlock(&qsee_bw_mutex);
	return -EIO;
}
static struct of_device_id qseecom_match[] = {
	{
		.compatible = "qcom,qseecom",
	},
	{}
};

static struct platform_driver qseecom_plat_driver = {
	.probe = qseecom_probe,
	.remove = qseecom_remove,
	.suspend = qseecom_suspend,
	.resume = qseecom_resume,
	.driver = {
		.name = "qseecom",
		.owner = THIS_MODULE,
		.of_match_table = qseecom_match,
	},
};

static int __devinit qseecom_init(void)
{
	return platform_driver_register(&qseecom_plat_driver);
}

static void __devexit qseecom_exit(void)
{
	platform_driver_unregister(&qseecom_plat_driver);
}

MODULE_LICENSE("GPL v2");
MODULE_DESCRIPTION("Qualcomm Secure Execution Environment Communicator");

module_init(qseecom_init);
module_exit(qseecom_exit);<|MERGE_RESOLUTION|>--- conflicted
+++ resolved
@@ -1039,11 +1039,7 @@
 		}
 		entry->app_id = app_id;
 		entry->ref_cnt = 1;
-<<<<<<< HEAD
-		memcpy(entry->app_name, load_img_req.img_name,
-=======
 		strlcpy(entry->app_name, load_img_req.img_name,
->>>>>>> 9fff5615
 					MAX_APP_NAME_SIZE);
 		/* Deallocate the handle */
 		if (!IS_ERR_OR_NULL(ihandle))
@@ -1058,11 +1054,7 @@
 		(char *)(load_img_req.img_name));
 	}
 	data->client.app_id = app_id;
-<<<<<<< HEAD
-	memcpy(data->client.app_name, load_img_req.img_name,
-=======
 	strlcpy(data->client.app_name, load_img_req.img_name,
->>>>>>> 9fff5615
 					MAX_APP_NAME_SIZE);
 	load_img_req.app_id = app_id;
 	if (copy_to_user(argp, &load_img_req, sizeof(load_img_req))) {
@@ -2277,11 +2269,7 @@
 		if (ret < 0)
 			goto err;
 		data->client.app_id = ret;
-<<<<<<< HEAD
-		memcpy(data->client.app_name, app_name, MAX_APP_NAME_SIZE);
-=======
 		strlcpy(data->client.app_name, app_name, MAX_APP_NAME_SIZE);
->>>>>>> 9fff5615
 	}
 	if (!found_app) {
 		entry = kmalloc(sizeof(*entry), GFP_KERNEL);
@@ -2292,11 +2280,7 @@
 		}
 		entry->app_id = ret;
 		entry->ref_cnt = 1;
-<<<<<<< HEAD
-		memcpy(entry->app_name, app_name, MAX_APP_NAME_SIZE);
-=======
 		strlcpy(entry->app_name, app_name, MAX_APP_NAME_SIZE);
->>>>>>> 9fff5615
 
 		spin_lock_irqsave(&qseecom.registered_app_list_lock, flags);
 		list_add_tail(&entry->list, &qseecom.registered_app_list_head);
@@ -3056,11 +3040,7 @@
 				&qseecom.registered_app_list_lock, flags);
 		data->client.app_id = ret;
 		query_req.app_id = ret;
-<<<<<<< HEAD
-		memcpy(data->client.app_name, query_req.app_name,
-=======
 		strlcpy(data->client.app_name, query_req.app_name,
->>>>>>> 9fff5615
 				MAX_APP_NAME_SIZE);
 		if (copy_to_user(argp, &query_req, sizeof(query_req))) {
 			pr_err("copy_to_user failed\n");
