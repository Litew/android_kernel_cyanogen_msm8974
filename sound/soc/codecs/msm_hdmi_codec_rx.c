/* Copyright (c) 2012-2013, The Linux Foundation. All rights reserved.
 *
 * This program is free software; you can redistribute it and/or modify
 * it under the terms of the GNU General Public License version 2 and
 * only version 2 as published by the Free Software Foundation.
 *
 * This program is distributed in the hope that it will be useful,
 * but WITHOUT ANY WARRANTY; without even the implied warranty of
 * MERCHANTABILITY or FITNESS FOR A PARTICULAR PURPOSE.  See the
 * GNU General Public License for more details.
 */
#include <linux/platform_device.h>
#include <linux/slab.h>
#include <linux/module.h>
#include <linux/of_device.h>
#include <linux/err.h>
#include <sound/core.h>
#include <sound/pcm.h>
#include <sound/soc.h>
#include <mach/msm_hdmi_audio_codec.h>

#define MSM_HDMI_PCM_RATES	SNDRV_PCM_RATE_48000

static int msm_hdmi_audio_codec_return_value;

struct msm_hdmi_audio_codec_rx_data {
	struct platform_device *hdmi_core_pdev;
	struct msm_hdmi_audio_codec_ops hdmi_ops;
};

static int msm_hdmi_edid_ctl_info(struct snd_kcontrol *kcontrol,
			struct snd_ctl_elem_info *uinfo)
{
	struct snd_soc_codec *codec = snd_kcontrol_chip(kcontrol);
	struct msm_hdmi_audio_codec_rx_data *codec_data;
	struct msm_hdmi_audio_edid_blk edid_blk;
	int rc;

	codec_data = snd_soc_codec_get_drvdata(codec);
	rc = codec_data->hdmi_ops.get_audio_edid_blk(codec_data->hdmi_core_pdev,
						     &edid_blk);
	if (!IS_ERR_VALUE(rc)) {
		uinfo->type = SNDRV_CTL_ELEM_TYPE_BYTES;
		uinfo->count = edid_blk.audio_data_blk_size +
			       edid_blk.spk_alloc_data_blk_size;
	}

	return 0;
}

static int msm_hdmi_edid_get(struct snd_kcontrol *kcontrol,
				struct snd_ctl_elem_value *ucontrol) {
	struct snd_soc_codec *codec = snd_kcontrol_chip(kcontrol);
	struct msm_hdmi_audio_codec_rx_data *codec_data;
	struct msm_hdmi_audio_edid_blk edid_blk;
	int rc;

	codec_data = snd_soc_codec_get_drvdata(codec);
	rc = codec_data->hdmi_ops.get_audio_edid_blk(
			codec_data->hdmi_core_pdev, &edid_blk);

	if (!IS_ERR_VALUE(rc)) {
		memcpy(ucontrol->value.bytes.data, edid_blk.audio_data_blk,
		       edid_blk.audio_data_blk_size);
		memcpy((ucontrol->value.bytes.data +
		       edid_blk.audio_data_blk_size),
		       edid_blk.spk_alloc_data_blk,
		       edid_blk.spk_alloc_data_blk_size);
	}

	return rc;
}

static const struct snd_kcontrol_new msm_hdmi_codec_rx_controls[] = {
	{
		.access = SNDRV_CTL_ELEM_ACCESS_READ |
			  SNDRV_CTL_ELEM_ACCESS_VOLATILE,
		.iface	= SNDRV_CTL_ELEM_IFACE_PCM,
		.name	= "HDMI EDID",
		.info	= msm_hdmi_edid_ctl_info,
		.get	= msm_hdmi_edid_get,
	},
};

static int msm_hdmi_audio_codec_rx_dai_startup(
		struct snd_pcm_substream *substream,
		struct snd_soc_dai *dai)
{
	struct msm_hdmi_audio_codec_rx_data *codec_data =
			dev_get_drvdata(dai->codec->dev);

	msm_hdmi_audio_codec_return_value =
		codec_data->hdmi_ops.hdmi_cable_status(
		codec_data->hdmi_core_pdev, 1);
	if (IS_ERR_VALUE(msm_hdmi_audio_codec_return_value)) {
		dev_err(dai->dev,
			"%s() HDMI core is not ready\n", __func__);
	}

	return msm_hdmi_audio_codec_return_value;
}

static int msm_hdmi_audio_codec_rx_dai_hw_params(
		struct snd_pcm_substream *substream,
		struct snd_pcm_hw_params *params,
		struct snd_soc_dai *dai)
{
	u32 channel_allocation = 0;
	u32 level_shift  = 0; /* 0dB */
	bool down_mix = 0;
	u32 num_channels = params_channels(params);
	int rc = 0;

	struct msm_hdmi_audio_codec_rx_data *codec_data =
			dev_get_drvdata(dai->codec->dev);

<<<<<<< HEAD
	/*refer to HDMI spec CEA-861-E: Table 28 Audio InfoFrame Data Byte 4*/
=======
	if (IS_ERR_VALUE(msm_hdmi_audio_codec_return_value)) {
		dev_err(dai->dev,
			"%s() HDMI core is not ready\n", __func__);
		return msm_hdmi_audio_codec_return_value;
	}

>>>>>>> 6b8946fe
	switch (num_channels) {
	case 2:
		channel_allocation  = 0;
		break;
	case 3:
		channel_allocation  = 0x02;//default to FL/FR/FC
		break;
	case 4:
		channel_allocation  = 0x06;//default to FL/FR/FC/RC
		break;
	case 5:
		channel_allocation  = 0x0A;//default to FL/FR/FC/RR/RL
		break;
	case 6:
		channel_allocation  = 0x0B;
		break;
	case 7:
		channel_allocation  = 0x12;//default to FL/FR/FC/RL/RR/RRC/RLC
		break;
	case 8:
		channel_allocation  = 0x13;
		break;
	default:
		dev_err(dai->dev, "invalid Channels = %u\n", num_channels);
		return -EINVAL;
	}

	dev_dbg(dai->dev,
		"%s() num_ch %u  samplerate %u channel_allocation = %u\n",
		__func__, num_channels, params_rate(params),
		channel_allocation);

	rc = codec_data->hdmi_ops.audio_info_setup(
			codec_data->hdmi_core_pdev,
			params_rate(params), num_channels,
			channel_allocation, level_shift, down_mix);
	if (IS_ERR_VALUE(rc)) {
		dev_err(dai->dev,
			"%s() HDMI core is not ready\n", __func__);
	}

	return rc;
}

static void msm_hdmi_audio_codec_rx_dai_shutdown(
		struct snd_pcm_substream *substream,
		struct snd_soc_dai *dai)
{
	int rc;

	struct msm_hdmi_audio_codec_rx_data *codec_data =
			dev_get_drvdata(dai->codec->dev);

	rc = codec_data->hdmi_ops.hdmi_cable_status(
			codec_data->hdmi_core_pdev, 0);
	if (IS_ERR_VALUE(rc)) {
		dev_err(dai->dev,
			"%s() HDMI core had problems releasing HDMI audio flag\n",
			__func__);
	}

	return;
}

static struct snd_soc_dai_ops msm_hdmi_audio_codec_rx_dai_ops = {
	.startup	= msm_hdmi_audio_codec_rx_dai_startup,
	.hw_params	= msm_hdmi_audio_codec_rx_dai_hw_params,
	.shutdown	= msm_hdmi_audio_codec_rx_dai_shutdown
};

static int msm_hdmi_audio_codec_rx_probe(struct snd_soc_codec *codec)
{
	struct msm_hdmi_audio_codec_rx_data *codec_data;
	struct device_node *of_node_parent = NULL;

	codec_data = kzalloc(sizeof(struct msm_hdmi_audio_codec_rx_data),
		GFP_KERNEL);

	if (!codec_data) {
		dev_err(codec->dev, "%s(): fail to allocate dai data\n",
				__func__);
		return -ENOMEM;
	}

	of_node_parent = of_get_parent(codec->dev->of_node);
	if (!of_node_parent) {
		dev_err(codec->dev, "%s(): Parent device tree node not found\n",
				__func__);
		kfree(codec_data);
		return -ENODEV;
	}

	codec_data->hdmi_core_pdev = of_find_device_by_node(of_node_parent);
	if (!codec_data->hdmi_core_pdev) {
		dev_err(codec->dev, "%s(): can't get parent pdev\n", __func__);
		kfree(codec_data);
		return -ENODEV;
	}

	if (msm_hdmi_register_audio_codec(codec_data->hdmi_core_pdev,
				&codec_data->hdmi_ops)) {
		dev_err(codec->dev, "%s(): can't register with hdmi core",
				__func__);
		kfree(codec_data);
		return -ENODEV;
	}

	dev_set_drvdata(codec->dev, codec_data);

	dev_dbg(codec->dev, "%s(): registerd %s with HDMI core\n",
		__func__, codec->name);

	return 0;
}

static int msm_hdmi_audio_codec_rx_remove(struct snd_soc_codec *codec)
{
	struct msm_hdmi_audio_codec_rx_data *codec_data;

	codec_data = dev_get_drvdata(codec->dev);
	kfree(codec_data);

	return 0;
}

static struct snd_soc_dai_driver msm_hdmi_audio_codec_rx_dais[] = {
	{
		.name = "msm_hdmi_audio_codec_rx_dai",
		.playback = {
			.stream_name = "HDMI Playback",
			.channels_min = 1,
			.channels_max = 8,
			.rate_min = 48000,
			.rate_max = 48000,
			.rates = MSM_HDMI_PCM_RATES,
			.formats = SNDRV_PCM_FMTBIT_S16_LE,
		},
		.ops = &msm_hdmi_audio_codec_rx_dai_ops,
	},
};

static struct snd_soc_codec_driver msm_hdmi_audio_codec_rx_soc_driver = {
	.probe = msm_hdmi_audio_codec_rx_probe,
	.remove =  msm_hdmi_audio_codec_rx_remove,
	.controls = msm_hdmi_codec_rx_controls,
	.num_controls = ARRAY_SIZE(msm_hdmi_codec_rx_controls),
};

static int __devinit msm_hdmi_audio_codec_rx_plat_probe(
		struct platform_device *pdev)
{
	dev_dbg(&pdev->dev, "%s(): orginal dev name  = %s, id = %d\n",
		__func__, dev_name(&pdev->dev), pdev->id);

	if (pdev->dev.of_node) {
		dev_dbg(&pdev->dev, "%s(): node full name = %s,  name = %s\n",
			__func__, pdev->dev.of_node->full_name,
			pdev->dev.of_node->name);
		dev_set_name(&pdev->dev, "%s", "msm-hdmi-audio-codec-rx");
	} else
		dev_err(&pdev->dev, "%s(): platfrom data not from device tree\n",
				__func__);

	dev_dbg(&pdev->dev, "%s(): new dev name %s\n", __func__,
		dev_name(&pdev->dev));

	return snd_soc_register_codec(&pdev->dev,
		&msm_hdmi_audio_codec_rx_soc_driver,
		msm_hdmi_audio_codec_rx_dais,
		ARRAY_SIZE(msm_hdmi_audio_codec_rx_dais));
}

static int __devexit msm_hdmi_audio_codec_rx_plat_remove(
		struct platform_device *pdev)
{
	snd_soc_unregister_codec(&pdev->dev);
	return 0;
}
static const struct of_device_id msm_hdmi_audio_codec_rx_dt_match[] = {
	{ .compatible = "qcom,msm-hdmi-audio-codec-rx", },
	{}
};
MODULE_DEVICE_TABLE(of, msm_hdmi_codec_dt_match);

static struct platform_driver msm_hdmi_audio_codec_rx_driver = {
	.driver = {
		.name = "msm-hdmi-audio-codec-rx",
		.owner = THIS_MODULE,
		.of_match_table = msm_hdmi_audio_codec_rx_dt_match,
	},
	.probe = msm_hdmi_audio_codec_rx_plat_probe,
	.remove = __devexit_p(msm_hdmi_audio_codec_rx_plat_remove),
};

static int __init msm_hdmi_audio_codec_rx_init(void)
{
	return platform_driver_register(&msm_hdmi_audio_codec_rx_driver);
}
module_init(msm_hdmi_audio_codec_rx_init);

static void __exit msm_hdmi_audio_codec_rx_exit(void)
{
	platform_driver_unregister(&msm_hdmi_audio_codec_rx_driver);
}
module_exit(msm_hdmi_audio_codec_rx_exit);

MODULE_DESCRIPTION("MSM HDMI CODEC driver");
MODULE_VERSION("1.0");
MODULE_LICENSE("GPL v2");<|MERGE_RESOLUTION|>--- conflicted
+++ resolved
@@ -114,16 +114,13 @@
 	struct msm_hdmi_audio_codec_rx_data *codec_data =
 			dev_get_drvdata(dai->codec->dev);
 
-<<<<<<< HEAD
 	/*refer to HDMI spec CEA-861-E: Table 28 Audio InfoFrame Data Byte 4*/
-=======
 	if (IS_ERR_VALUE(msm_hdmi_audio_codec_return_value)) {
 		dev_err(dai->dev,
 			"%s() HDMI core is not ready\n", __func__);
 		return msm_hdmi_audio_codec_return_value;
 	}
 
->>>>>>> 6b8946fe
 	switch (num_channels) {
 	case 2:
 		channel_allocation  = 0;
