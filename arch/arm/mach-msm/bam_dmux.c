/* Copyright (c) 2011-2014, The Linux Foundation. All rights reserved.
 *
 * This program is free software; you can redistribute it and/or modify
 * it under the terms of the GNU General Public License version 2 and
 * only version 2 as published by the Free Software Foundation.
 *
 * This program is distributed in the hope that it will be useful,
 * but WITHOUT ANY WARRANTY; without even the implied warranty of
 * MERCHANTABILITY or FITNESS FOR A PARTICULAR PURPOSE.  See the
 * GNU General Public License for more details.
 *
 */

/*
 *  BAM DMUX module.
 */

#define DEBUG

#include <linux/delay.h>
#include <linux/module.h>
#include <linux/netdevice.h>
#include <linux/platform_device.h>
#include <linux/sched.h>
#include <linux/skbuff.h>
#include <linux/debugfs.h>
#include <linux/clk.h>
#include <linux/wakelock.h>
#include <linux/kfifo.h>
#include <linux/of.h>
#include <linux/srcu.h>
#include <mach/msm_ipc_logging.h>
#include <mach/sps.h>
#include <mach/bam_dmux.h>
#include <mach/msm_smsm.h>
#include <mach/subsystem_notif.h>
#include <mach/socinfo.h>
#include <mach/subsystem_restart.h>

#include "bam_dmux_private.h"

#define BAM_CH_LOCAL_OPEN       0x1
#define BAM_CH_REMOTE_OPEN      0x2
#define BAM_CH_IN_RESET         0x4

#define LOW_WATERMARK		2
#define HIGH_WATERMARK		4
#define DEFAULT_POLLING_MIN_SLEEP (950)
#define MAX_POLLING_SLEEP (6050)
#define MIN_POLLING_SLEEP (950)

static int msm_bam_dmux_debug_enable;
module_param_named(debug_enable, msm_bam_dmux_debug_enable,
		   int, S_IRUGO | S_IWUSR | S_IWGRP);
static int POLLING_MIN_SLEEP = 2950;
module_param_named(min_sleep, POLLING_MIN_SLEEP,
		   int, S_IRUGO | S_IWUSR | S_IWGRP);
static int POLLING_MAX_SLEEP = 3050;
module_param_named(max_sleep, POLLING_MAX_SLEEP,
		   int, S_IRUGO | S_IWUSR | S_IWGRP);
static int POLLING_INACTIVITY = 1;
module_param_named(inactivity, POLLING_INACTIVITY,
		   int, S_IRUGO | S_IWUSR | S_IWGRP);
static int bam_adaptive_timer_enabled;
module_param_named(adaptive_timer_enabled,
			bam_adaptive_timer_enabled,
		   int, S_IRUGO | S_IWUSR | S_IWGRP);

static struct bam_ops_if bam_default_ops = {
	/* smsm */
	.smsm_change_state_ptr = &smsm_change_state,
	.smsm_get_state_ptr = &smsm_get_state,
	.smsm_state_cb_register_ptr = &smsm_state_cb_register,
	.smsm_state_cb_deregister_ptr = &smsm_state_cb_deregister,

	/* sps */
	.sps_connect_ptr = &sps_connect,
	.sps_disconnect_ptr = &sps_disconnect,
	.sps_register_bam_device_ptr = &sps_register_bam_device,
	.sps_deregister_bam_device_ptr = &sps_deregister_bam_device,
	.sps_alloc_endpoint_ptr = &sps_alloc_endpoint,
	.sps_free_endpoint_ptr = &sps_free_endpoint,
	.sps_set_config_ptr = &sps_set_config,
	.sps_get_config_ptr = &sps_get_config,
	.sps_device_reset_ptr = &sps_device_reset,
	.sps_register_event_ptr = &sps_register_event,
	.sps_transfer_one_ptr = &sps_transfer_one,
	.sps_get_iovec_ptr = &sps_get_iovec,
	.sps_get_unused_desc_num_ptr = &sps_get_unused_desc_num,

	.dma_to = DMA_TO_DEVICE,
	.dma_from = DMA_FROM_DEVICE,
};
static struct bam_ops_if *bam_ops = &bam_default_ops;

#if defined(DEBUG)
static uint32_t bam_dmux_read_cnt;
static uint32_t bam_dmux_write_cnt;
static uint32_t bam_dmux_write_cpy_cnt;
static uint32_t bam_dmux_write_cpy_bytes;
static uint32_t bam_dmux_tx_sps_failure_cnt;
static uint32_t bam_dmux_tx_stall_cnt;
static atomic_t bam_dmux_ack_out_cnt = ATOMIC_INIT(0);
static atomic_t bam_dmux_ack_in_cnt = ATOMIC_INIT(0);
static atomic_t bam_dmux_a2_pwr_cntl_in_cnt = ATOMIC_INIT(0);

#define DBG(x...) do {		                 \
		if (msm_bam_dmux_debug_enable)  \
			pr_debug(x);	         \
	} while (0)

#define DBG_INC_READ_CNT(x) do {	                               \
		bam_dmux_read_cnt += (x);                             \
		if (msm_bam_dmux_debug_enable)                        \
			pr_debug("%s: total read bytes %u\n",          \
				 __func__, bam_dmux_read_cnt);        \
	} while (0)

#define DBG_INC_WRITE_CNT(x)  do {	                               \
		bam_dmux_write_cnt += (x);                            \
		if (msm_bam_dmux_debug_enable)                        \
			pr_debug("%s: total written bytes %u\n",       \
				 __func__, bam_dmux_write_cnt);       \
	} while (0)

#define DBG_INC_WRITE_CPY(x)  do {	                                     \
		bam_dmux_write_cpy_bytes += (x);                            \
		bam_dmux_write_cpy_cnt++;                                   \
		if (msm_bam_dmux_debug_enable)                              \
			pr_debug("%s: total write copy cnt %u, bytes %u\n",  \
				 __func__, bam_dmux_write_cpy_cnt,          \
				 bam_dmux_write_cpy_bytes);                 \
	} while (0)

#define DBG_INC_TX_SPS_FAILURE_CNT() do {	\
		bam_dmux_tx_sps_failure_cnt++;		\
} while (0)

#define DBG_INC_TX_STALL_CNT() do { \
	bam_dmux_tx_stall_cnt++; \
} while (0)

#define DBG_INC_ACK_OUT_CNT() \
	atomic_inc(&bam_dmux_ack_out_cnt)

#define DBG_INC_A2_POWER_CONTROL_IN_CNT() \
	atomic_inc(&bam_dmux_a2_pwr_cntl_in_cnt)

#define DBG_INC_ACK_IN_CNT() \
	atomic_inc(&bam_dmux_ack_in_cnt)
#else
#define DBG(x...) do { } while (0)
#define DBG_INC_READ_CNT(x...) do { } while (0)
#define DBG_INC_WRITE_CNT(x...) do { } while (0)
#define DBG_INC_WRITE_CPY(x...) do { } while (0)
#define DBG_INC_TX_SPS_FAILURE_CNT() do { } while (0)
#define DBG_INC_TX_STALL_CNT() do { } while (0)
#define DBG_INC_ACK_OUT_CNT() do { } while (0)
#define DBG_INC_A2_POWER_CONTROL_IN_CNT() \
	do { } while (0)
#define DBG_INC_ACK_IN_CNT() do { } while (0)
#endif

struct bam_ch_info {
	uint32_t status;
	void (*notify)(void *, int, unsigned long);
	void *priv;
	spinlock_t lock;
	struct platform_device *pdev;
	char name[BAM_DMUX_CH_NAME_MAX_LEN];
	int num_tx_pkts;
	int use_wm;
};

#define A2_NUM_PIPES		6
#define A2_SUMMING_THRESHOLD	4096
#define A2_PHYS_BASE		0x124C2000
#define A2_PHYS_SIZE		0x2000
#define DEFAULT_NUM_BUFFERS	32

#ifndef A2_BAM_IRQ
#define A2_BAM_IRQ -1
#endif

static void *a2_phys_base;
static uint32_t a2_phys_size;
static int a2_bam_irq;
static struct sps_bam_props a2_props;
static u32 a2_device_handle;
static struct sps_pipe *bam_tx_pipe;
static struct sps_pipe *bam_rx_pipe;
static struct sps_connect tx_connection;
static struct sps_connect rx_connection;
static struct sps_mem_buffer tx_desc_mem_buf;
static struct sps_mem_buffer rx_desc_mem_buf;
static struct sps_register_event tx_register_event;
static struct sps_register_event rx_register_event;
static bool satellite_mode;
static uint32_t num_buffers;
static unsigned long long last_rx_pkt_timestamp;

static struct bam_ch_info bam_ch[BAM_DMUX_NUM_CHANNELS];
static int bam_mux_initialized;

static int polling_mode;
static unsigned long rx_timer_interval;

static LIST_HEAD(bam_rx_pool);
static DEFINE_MUTEX(bam_rx_pool_mutexlock);
static int bam_rx_pool_len;
static LIST_HEAD(bam_tx_pool);
static DEFINE_SPINLOCK(bam_tx_pool_spinlock);
static DEFINE_MUTEX(bam_pdev_mutexlock);

static void notify_all(int event, unsigned long data);
static void bam_mux_write_done(struct work_struct *work);
static void handle_bam_mux_cmd(struct work_struct *work);
static void rx_timer_work_func(struct work_struct *work);
static void queue_rx_work_func(struct work_struct *work);

static DECLARE_WORK(rx_timer_work, rx_timer_work_func);
static DECLARE_WORK(queue_rx_work, queue_rx_work_func);

static struct workqueue_struct *bam_mux_rx_workqueue;
static struct workqueue_struct *bam_mux_tx_workqueue;

static struct srcu_struct bam_dmux_srcu;

/* A2 power collaspe */
#define UL_TIMEOUT_DELAY 1000	/* in ms */
#define ENABLE_DISCONNECT_ACK	0x1
#define SHUTDOWN_TIMEOUT_MS	500
#define UL_WAKEUP_TIMEOUT_MS	2000
static void toggle_apps_ack(void);
static void reconnect_to_bam(void);
static void disconnect_to_bam(void);
static void ul_wakeup(void);
static void ul_timeout(struct work_struct *work);
static void vote_dfab(void);
static void unvote_dfab(void);
static void kickoff_ul_wakeup_func(struct work_struct *work);
static void grab_wakelock(void);
static void release_wakelock(void);

static int bam_is_connected;
static DEFINE_MUTEX(wakeup_lock);
static struct completion ul_wakeup_ack_completion;
static struct completion bam_connection_completion;
static struct delayed_work ul_timeout_work;
static int ul_packet_written;
static atomic_t ul_ondemand_vote = ATOMIC_INIT(0);
static struct clk *dfab_clk, *xo_clk;
static DEFINE_RWLOCK(ul_wakeup_lock);
static DECLARE_WORK(kickoff_ul_wakeup, kickoff_ul_wakeup_func);
static int bam_connection_is_active;
static int wait_for_ack;
static struct wake_lock bam_wakelock;
static int a2_pc_disabled;
static DEFINE_MUTEX(dfab_status_lock);
static int dfab_is_on;
static int wait_for_dfab;
static struct completion dfab_unvote_completion;
static DEFINE_SPINLOCK(wakelock_reference_lock);
static int wakelock_reference_count;
static int a2_pc_disabled_wakelock_skipped;
static int disconnect_ack = 1;
static LIST_HEAD(bam_other_notify_funcs);
static DEFINE_MUTEX(smsm_cb_lock);
static DEFINE_MUTEX(delayed_ul_vote_lock);
static int need_delayed_ul_vote;
static int power_management_only_mode;
static int ssr_skipped_disconnect;
static struct completion shutdown_completion;

struct outside_notify_func {
	void (*notify)(void *, int, unsigned long);
	void *priv;
	struct list_head list_node;
};
/* End A2 power collaspe */

/* subsystem restart */
static int restart_notifier_cb(struct notifier_block *this,
				unsigned long code,
				void *data);

static struct notifier_block restart_notifier = {
	.notifier_call = restart_notifier_cb,
};
static int in_global_reset;
/* end subsystem restart */

#define bam_ch_is_open(x)						\
	(bam_ch[(x)].status == (BAM_CH_LOCAL_OPEN | BAM_CH_REMOTE_OPEN))

#define bam_ch_is_local_open(x)			\
	(bam_ch[(x)].status & BAM_CH_LOCAL_OPEN)

#define bam_ch_is_remote_open(x)			\
	(bam_ch[(x)].status & BAM_CH_REMOTE_OPEN)

#define bam_ch_is_in_reset(x)			\
	(bam_ch[(x)].status & BAM_CH_IN_RESET)

struct kfifo bam_dmux_state_log;
static int bam_dmux_uplink_vote;
static int bam_dmux_power_state;

static void *bam_ipc_log_txt;

#define BAM_IPC_LOG_PAGES 5

/**
 * Log a state change along with a small message.
 * Complete size of messsage is limited to @todo.
 * Logging is done using IPC Logging infrastructure.
 *
 * States
 * D: 1 = Power collapse disabled
 * R: 1 = in global reset
 * P: 1 = BAM is powered up
 * A: 1 = BAM initialized and ready for data
 * V: 1 = Uplink vote for power
 * U: 1 = Uplink active
 * W: 1 = Uplink Wait-for-ack
 * A: 1 = Uplink ACK received
 * #: >=1 On-demand uplink vote
 * D: 1 = Disconnect ACK active
 */

#define BAM_DMUX_LOG(fmt, args...) \
do { \
	if (bam_ipc_log_txt) { \
		ipc_log_string(bam_ipc_log_txt, \
		"<DMUX> %c%c%c%c %c%c%c%c%d%c " fmt, \
		a2_pc_disabled ? 'D' : 'd', \
		in_global_reset ? 'R' : 'r', \
		bam_dmux_power_state ? 'P' : 'p', \
		bam_connection_is_active ? 'A' : 'a', \
		bam_dmux_uplink_vote ? 'V' : 'v', \
		bam_is_connected ?  'U' : 'u', \
		wait_for_ack ? 'W' : 'w', \
		ul_wakeup_ack_completion.done ? 'A' : 'a', \
		atomic_read(&ul_ondemand_vote), \
		disconnect_ack ? 'D' : 'd', \
		args); \
	} \
} while (0)

#define DMUX_LOG_KERR(fmt, args...) \
do { \
	BAM_DMUX_LOG(fmt, args); \
	pr_err(fmt, args); \
} while (0)

static inline void set_tx_timestamp(struct tx_pkt_info *pkt)
{
	unsigned long long t_now;

	t_now = sched_clock();
	pkt->ts_nsec = do_div(t_now, 1000000000U);
	pkt->ts_sec = (unsigned)t_now;
}

static inline void verify_tx_queue_is_empty(const char *func)
{
	unsigned long flags;
	struct tx_pkt_info *info;
	int reported = 0;

	spin_lock_irqsave(&bam_tx_pool_spinlock, flags);
	list_for_each_entry(info, &bam_tx_pool, list_node) {
		if (!reported) {
			BAM_DMUX_LOG("%s: tx pool not empty\n", func);
			if (!in_global_reset)
				pr_err("%s: tx pool not empty\n", func);
			reported = 1;
		}
		BAM_DMUX_LOG("%s: node=%p ts=%u.%09lu\n", __func__,
			&info->list_node, info->ts_sec, info->ts_nsec);
		if (!in_global_reset)
			pr_err("%s: node=%p ts=%u.%09lu\n", __func__,
			&info->list_node, info->ts_sec, info->ts_nsec);
	}
	spin_unlock_irqrestore(&bam_tx_pool_spinlock, flags);
}

static void __queue_rx(gfp_t alloc_flags)
{
	void *ptr;
	struct rx_pkt_info *info;
	int ret;
	int rx_len_cached;

	mutex_lock(&bam_rx_pool_mutexlock);
	rx_len_cached = bam_rx_pool_len;
	mutex_unlock(&bam_rx_pool_mutexlock);

	while (bam_connection_is_active && rx_len_cached < num_buffers) {
		if (in_global_reset)
			goto fail;

		info = kmalloc(sizeof(struct rx_pkt_info), alloc_flags);
		if (!info) {
			DMUX_LOG_KERR(
			"%s: unable to alloc rx_pkt_info w/ flags %x, will retry later\n",
								__func__,
								alloc_flags);
			goto fail;
		}

		INIT_WORK(&info->work, handle_bam_mux_cmd);

		info->skb = __dev_alloc_skb(BUFFER_SIZE, alloc_flags);
		if (info->skb == NULL) {
			DMUX_LOG_KERR(
				"%s: unable to alloc skb w/ flags %x, will retry later\n",
								__func__,
								alloc_flags);
			goto fail_info;
		}
		ptr = skb_put(info->skb, BUFFER_SIZE);

		info->dma_address = dma_map_single(NULL, ptr, BUFFER_SIZE,
							bam_ops->dma_from);
		if (info->dma_address == 0 || info->dma_address == ~0) {
			DMUX_LOG_KERR("%s: dma_map_single failure %p for %p\n",
				__func__, (void *)info->dma_address, ptr);
			goto fail_skb;
		}

		mutex_lock(&bam_rx_pool_mutexlock);
		list_add_tail(&info->list_node, &bam_rx_pool);
		rx_len_cached = ++bam_rx_pool_len;
		ret = bam_ops->sps_transfer_one_ptr(bam_rx_pipe,
				info->dma_address, BUFFER_SIZE, info, 0);
		if (ret) {
			list_del(&info->list_node);
			rx_len_cached = --bam_rx_pool_len;
			mutex_unlock(&bam_rx_pool_mutexlock);
			DMUX_LOG_KERR("%s: sps_transfer_one failed %d\n",
				__func__, ret);

			dma_unmap_single(NULL, info->dma_address, BUFFER_SIZE,
						bam_ops->dma_from);

			goto fail_skb;
		}
		mutex_unlock(&bam_rx_pool_mutexlock);

	}
	return;

fail_skb:
	dev_kfree_skb_any(info->skb);

fail_info:
	kfree(info);

fail:
	if (!in_global_reset) {
		DMUX_LOG_KERR("%s: rescheduling\n", __func__);
		schedule_work(&queue_rx_work);
	}
}

static void queue_rx(void)
{
	/*
	 * Hot path.  Delays waiting for the allocation to find memory if its
	 * not immediately available, and delays from logging allocation
	 * failures which cannot be tolerated at this time.
	 */
	__queue_rx(GFP_NOWAIT | __GFP_NOWARN);
}

static void queue_rx_work_func(struct work_struct *work)
{
	/*
	 * Cold path.  Delays can be tolerated.  Use of GFP_KERNEL should
	 * guarentee the requested memory will be found, after some ammount of
	 * delay.
	 */
	__queue_rx(GFP_KERNEL);
}

static void bam_mux_process_data(struct sk_buff *rx_skb)
{
	unsigned long flags;
	struct bam_mux_hdr *rx_hdr;
	unsigned long event_data;

	rx_hdr = (struct bam_mux_hdr *)rx_skb->data;

	rx_skb->data = (unsigned char *)(rx_hdr + 1);
	rx_skb->tail = rx_skb->data + rx_hdr->pkt_len;
	rx_skb->len = rx_hdr->pkt_len;
	rx_skb->truesize = rx_hdr->pkt_len + sizeof(struct sk_buff);

	event_data = (unsigned long)(rx_skb);

	spin_lock_irqsave(&bam_ch[rx_hdr->ch_id].lock, flags);
	if (bam_ch[rx_hdr->ch_id].notify)
		bam_ch[rx_hdr->ch_id].notify(
			bam_ch[rx_hdr->ch_id].priv, BAM_DMUX_RECEIVE,
							event_data);
	else
		dev_kfree_skb_any(rx_skb);
	spin_unlock_irqrestore(&bam_ch[rx_hdr->ch_id].lock, flags);

	queue_rx();
}

static inline void handle_bam_mux_cmd_open(struct bam_mux_hdr *rx_hdr)
{
	unsigned long flags;
	int ret;

	mutex_lock(&bam_pdev_mutexlock);
	if (in_global_reset) {
		BAM_DMUX_LOG("%s: open cid %d aborted due to ssr\n",
				__func__, rx_hdr->ch_id);
		mutex_unlock(&bam_pdev_mutexlock);
		queue_rx();
		return;
	}
	spin_lock_irqsave(&bam_ch[rx_hdr->ch_id].lock, flags);
	bam_ch[rx_hdr->ch_id].status |= BAM_CH_REMOTE_OPEN;
	bam_ch[rx_hdr->ch_id].num_tx_pkts = 0;
	spin_unlock_irqrestore(&bam_ch[rx_hdr->ch_id].lock, flags);
	ret = platform_device_add(bam_ch[rx_hdr->ch_id].pdev);
	if (ret)
		pr_err("%s: platform_device_add() error: %d\n",
				__func__, ret);
	mutex_unlock(&bam_pdev_mutexlock);
	queue_rx();
}

static void handle_bam_mux_cmd(struct work_struct *work)
{
	unsigned long flags;
	struct bam_mux_hdr *rx_hdr;
	struct rx_pkt_info *info;
	struct sk_buff *rx_skb;

	info = container_of(work, struct rx_pkt_info, work);
	rx_skb = info->skb;
	dma_unmap_single(NULL, info->dma_address, BUFFER_SIZE,
			bam_ops->dma_from);
	kfree(info);

	rx_hdr = (struct bam_mux_hdr *)rx_skb->data;

	DBG_INC_READ_CNT(sizeof(struct bam_mux_hdr));
	DBG("%s: magic %x reserved %d cmd %d pad %d ch %d len %d\n", __func__,
			rx_hdr->magic_num, rx_hdr->reserved, rx_hdr->cmd,
			rx_hdr->pad_len, rx_hdr->ch_id, rx_hdr->pkt_len);
	if (rx_hdr->magic_num != BAM_MUX_HDR_MAGIC_NO) {
		DMUX_LOG_KERR("%s: dropping invalid hdr. magic %x"
			" reserved %d cmd %d"
			" pad %d ch %d len %d\n", __func__,
			rx_hdr->magic_num, rx_hdr->reserved, rx_hdr->cmd,
			rx_hdr->pad_len, rx_hdr->ch_id, rx_hdr->pkt_len);
		dev_kfree_skb_any(rx_skb);
		queue_rx();
		return;
	}

	if (rx_hdr->ch_id >= BAM_DMUX_NUM_CHANNELS) {
		DMUX_LOG_KERR("%s: dropping invalid LCID %d"
			" reserved %d cmd %d"
			" pad %d ch %d len %d\n", __func__,
			rx_hdr->ch_id, rx_hdr->reserved, rx_hdr->cmd,
			rx_hdr->pad_len, rx_hdr->ch_id, rx_hdr->pkt_len);
		dev_kfree_skb_any(rx_skb);
		queue_rx();
		return;
	}

	switch (rx_hdr->cmd) {
	case BAM_MUX_HDR_CMD_DATA:
		DBG_INC_READ_CNT(rx_hdr->pkt_len);
		bam_mux_process_data(rx_skb);
		break;
	case BAM_MUX_HDR_CMD_OPEN:
		BAM_DMUX_LOG("%s: opening cid %d PC enabled\n", __func__,
				rx_hdr->ch_id);
		handle_bam_mux_cmd_open(rx_hdr);
		if (!(rx_hdr->reserved & ENABLE_DISCONNECT_ACK)) {
			BAM_DMUX_LOG("%s: deactivating disconnect ack\n",
								__func__);
			disconnect_ack = 0;
		}
		dev_kfree_skb_any(rx_skb);
		break;
	case BAM_MUX_HDR_CMD_OPEN_NO_A2_PC:
		BAM_DMUX_LOG("%s: opening cid %d PC disabled\n", __func__,
				rx_hdr->ch_id);

		if (!a2_pc_disabled) {
			a2_pc_disabled = 1;
			ul_wakeup();
		}

		handle_bam_mux_cmd_open(rx_hdr);
		dev_kfree_skb_any(rx_skb);
		break;
	case BAM_MUX_HDR_CMD_CLOSE:
		/* probably should drop pending write */
		BAM_DMUX_LOG("%s: closing cid %d\n", __func__,
				rx_hdr->ch_id);
		mutex_lock(&bam_pdev_mutexlock);
		if (in_global_reset) {
			BAM_DMUX_LOG("%s: close cid %d aborted due to ssr\n",
					__func__, rx_hdr->ch_id);
			mutex_unlock(&bam_pdev_mutexlock);
			break;
		}
		spin_lock_irqsave(&bam_ch[rx_hdr->ch_id].lock, flags);
		bam_ch[rx_hdr->ch_id].status &= ~BAM_CH_REMOTE_OPEN;
		spin_unlock_irqrestore(&bam_ch[rx_hdr->ch_id].lock, flags);
		platform_device_unregister(bam_ch[rx_hdr->ch_id].pdev);
		bam_ch[rx_hdr->ch_id].pdev =
			platform_device_alloc(bam_ch[rx_hdr->ch_id].name, 2);
		if (!bam_ch[rx_hdr->ch_id].pdev)
			pr_err("%s: platform_device_alloc failed\n", __func__);
		mutex_unlock(&bam_pdev_mutexlock);
		dev_kfree_skb_any(rx_skb);
		queue_rx();
		break;
	default:
		DMUX_LOG_KERR("%s: dropping invalid hdr. magic %x"
			   " reserved %d cmd %d pad %d ch %d len %d\n",
			__func__, rx_hdr->magic_num, rx_hdr->reserved,
			rx_hdr->cmd, rx_hdr->pad_len, rx_hdr->ch_id,
			rx_hdr->pkt_len);
		dev_kfree_skb_any(rx_skb);
		queue_rx();
		return;
	}
}

static int bam_mux_write_cmd(void *data, uint32_t len)
{
	int rc;
	struct tx_pkt_info *pkt;
	dma_addr_t dma_address;
	unsigned long flags;

	pkt = kmalloc(sizeof(struct tx_pkt_info), GFP_ATOMIC);
	if (pkt == NULL) {
		pr_err("%s: mem alloc for tx_pkt_info failed\n", __func__);
		rc = -ENOMEM;
		return rc;
	}

	dma_address = dma_map_single(NULL, data, len,
					bam_ops->dma_to);
	if (!dma_address) {
		pr_err("%s: dma_map_single() failed\n", __func__);
		kfree(pkt);
		rc = -ENOMEM;
		return rc;
	}
	pkt->skb = (struct sk_buff *)(data);
	pkt->len = len;
	pkt->dma_address = dma_address;
	pkt->is_cmd = 1;
	set_tx_timestamp(pkt);
	INIT_WORK(&pkt->work, bam_mux_write_done);
	spin_lock_irqsave(&bam_tx_pool_spinlock, flags);
	list_add_tail(&pkt->list_node, &bam_tx_pool);
	rc = bam_ops->sps_transfer_one_ptr(bam_tx_pipe, dma_address, len,
				pkt, SPS_IOVEC_FLAG_EOT);
	if (rc) {
		DMUX_LOG_KERR("%s sps_transfer_one failed rc=%d\n",
			__func__, rc);
		list_del(&pkt->list_node);
		DBG_INC_TX_SPS_FAILURE_CNT();
		spin_unlock_irqrestore(&bam_tx_pool_spinlock, flags);
		dma_unmap_single(NULL, pkt->dma_address,
					pkt->len,
					bam_ops->dma_to);
		kfree(pkt);
	} else {
		spin_unlock_irqrestore(&bam_tx_pool_spinlock, flags);
	}

	ul_packet_written = 1;
	return rc;
}

static void bam_mux_write_done(struct work_struct *work)
{
	struct sk_buff *skb;
	struct bam_mux_hdr *hdr;
	struct tx_pkt_info *info;
	struct tx_pkt_info *info_expected;
	unsigned long event_data;
	unsigned long flags;

	if (in_global_reset)
		return;

	info = container_of(work, struct tx_pkt_info, work);

	spin_lock_irqsave(&bam_tx_pool_spinlock, flags);
	info_expected = list_first_entry(&bam_tx_pool,
			struct tx_pkt_info, list_node);
	if (unlikely(info != info_expected)) {
		struct tx_pkt_info *errant_pkt;

		DMUX_LOG_KERR("%s: bam_tx_pool mismatch .next=%p,"
				" list_node=%p, ts=%u.%09lu\n",
				__func__, bam_tx_pool.next, &info->list_node,
				info->ts_sec, info->ts_nsec
				);

		list_for_each_entry(errant_pkt, &bam_tx_pool, list_node) {
			DMUX_LOG_KERR("%s: node=%p ts=%u.%09lu\n", __func__,
			&errant_pkt->list_node, errant_pkt->ts_sec,
			errant_pkt->ts_nsec);

		}
		spin_unlock_irqrestore(&bam_tx_pool_spinlock, flags);
		BUG();
	}
	list_del(&info->list_node);
	spin_unlock_irqrestore(&bam_tx_pool_spinlock, flags);

	if (info->is_cmd) {
		kfree(info->skb);
		kfree(info);
		return;
	}
	skb = info->skb;
	kfree(info);
	hdr = (struct bam_mux_hdr *)skb->data;
	DBG_INC_WRITE_CNT(skb->len);
	event_data = (unsigned long)(skb);
	spin_lock_irqsave(&bam_ch[hdr->ch_id].lock, flags);
	bam_ch[hdr->ch_id].num_tx_pkts--;
	spin_unlock_irqrestore(&bam_ch[hdr->ch_id].lock, flags);
	if (bam_ch[hdr->ch_id].notify)
		bam_ch[hdr->ch_id].notify(
			bam_ch[hdr->ch_id].priv, BAM_DMUX_WRITE_DONE,
							event_data);
	else
		dev_kfree_skb_any(skb);
}

int msm_bam_dmux_write(uint32_t id, struct sk_buff *skb)
{
	int rc = 0;
	struct bam_mux_hdr *hdr;
	unsigned long flags;
	struct sk_buff *new_skb = NULL;
	dma_addr_t dma_address;
	struct tx_pkt_info *pkt;
	int rcu_id;

	if (id >= BAM_DMUX_NUM_CHANNELS)
		return -EINVAL;
	if (!skb)
		return -EINVAL;
	if (!bam_mux_initialized)
		return -ENODEV;

	rcu_id = srcu_read_lock(&bam_dmux_srcu);
	if (in_global_reset) {
		BAM_DMUX_LOG("%s: In SSR... ch_id[%d]\n", __func__, id);
		srcu_read_unlock(&bam_dmux_srcu, rcu_id);
		return -EFAULT;
	}

	DBG("%s: writing to ch %d len %d\n", __func__, id, skb->len);
	spin_lock_irqsave(&bam_ch[id].lock, flags);
	if (!bam_ch_is_open(id)) {
		spin_unlock_irqrestore(&bam_ch[id].lock, flags);
		pr_err("%s: port not open: %d\n", __func__, bam_ch[id].status);
		srcu_read_unlock(&bam_dmux_srcu, rcu_id);
		return -ENODEV;
	}

	if (bam_ch[id].use_wm &&
	    (bam_ch[id].num_tx_pkts >= HIGH_WATERMARK)) {
		spin_unlock_irqrestore(&bam_ch[id].lock, flags);
		pr_err("%s: watermark exceeded: %d\n", __func__, id);
		srcu_read_unlock(&bam_dmux_srcu, rcu_id);
		return -EAGAIN;
	}
	spin_unlock_irqrestore(&bam_ch[id].lock, flags);

	read_lock(&ul_wakeup_lock);
	if (!bam_is_connected) {
		read_unlock(&ul_wakeup_lock);
		ul_wakeup();
		if (unlikely(in_global_reset == 1)) {
			srcu_read_unlock(&bam_dmux_srcu, rcu_id);
			return -EFAULT;
		}
		read_lock(&ul_wakeup_lock);
		notify_all(BAM_DMUX_UL_CONNECTED, (unsigned long)(NULL));
	}

	/* if skb do not have any tailroom for padding,
	   copy the skb into a new expanded skb */
	if ((skb->len & 0x3) && (skb_tailroom(skb) < (4 - (skb->len & 0x3)))) {
		/* revisit, probably dev_alloc_skb and memcpy is effecient */
		new_skb = skb_copy_expand(skb, skb_headroom(skb),
					  4 - (skb->len & 0x3), GFP_ATOMIC);
		if (new_skb == NULL) {
			pr_err("%s: cannot allocate skb\n", __func__);
			goto write_fail;
		}
		dev_kfree_skb_any(skb);
		skb = new_skb;
		DBG_INC_WRITE_CPY(skb->len);
	}

	hdr = (struct bam_mux_hdr *)skb_push(skb, sizeof(struct bam_mux_hdr));

	/* caller should allocate for hdr and padding
	   hdr is fine, padding is tricky */
	hdr->magic_num = BAM_MUX_HDR_MAGIC_NO;
	hdr->cmd = BAM_MUX_HDR_CMD_DATA;
	hdr->reserved = 0;
	hdr->ch_id = id;
	hdr->pkt_len = skb->len - sizeof(struct bam_mux_hdr);
	if (skb->len & 0x3)
		skb_put(skb, 4 - (skb->len & 0x3));

	hdr->pad_len = skb->len - (sizeof(struct bam_mux_hdr) + hdr->pkt_len);

	DBG("%s: data %p, tail %p skb len %d pkt len %d pad len %d\n",
	    __func__, skb->data, skb->tail, skb->len,
	    hdr->pkt_len, hdr->pad_len);

	pkt = kmalloc(sizeof(struct tx_pkt_info), GFP_ATOMIC);
	if (pkt == NULL) {
		pr_err("%s: mem alloc for tx_pkt_info failed\n", __func__);
		goto write_fail2;
	}

	dma_address = dma_map_single(NULL, skb->data, skb->len,
					bam_ops->dma_to);
	if (!dma_address) {
		pr_err("%s: dma_map_single() failed\n", __func__);
		goto write_fail3;
	}
	pkt->skb = skb;
	pkt->dma_address = dma_address;
	pkt->is_cmd = 0;
	set_tx_timestamp(pkt);
	INIT_WORK(&pkt->work, bam_mux_write_done);
	spin_lock_irqsave(&bam_tx_pool_spinlock, flags);
	list_add_tail(&pkt->list_node, &bam_tx_pool);
	rc = bam_ops->sps_transfer_one_ptr(bam_tx_pipe, dma_address, skb->len,
				pkt, SPS_IOVEC_FLAG_EOT);
	if (rc) {
		DMUX_LOG_KERR("%s sps_transfer_one failed rc=%d\n",
			__func__, rc);
		list_del(&pkt->list_node);
		DBG_INC_TX_SPS_FAILURE_CNT();
		spin_unlock_irqrestore(&bam_tx_pool_spinlock, flags);
		dma_unmap_single(NULL, pkt->dma_address,
					pkt->skb->len,	bam_ops->dma_to);
		kfree(pkt);
		if (new_skb)
			dev_kfree_skb_any(new_skb);
	} else {
		spin_unlock_irqrestore(&bam_tx_pool_spinlock, flags);
		spin_lock_irqsave(&bam_ch[id].lock, flags);
		bam_ch[id].num_tx_pkts++;
		spin_unlock_irqrestore(&bam_ch[id].lock, flags);
	}
	ul_packet_written = 1;
	read_unlock(&ul_wakeup_lock);
	srcu_read_unlock(&bam_dmux_srcu, rcu_id);
	return rc;

write_fail3:
	kfree(pkt);
write_fail2:
	skb_pull(skb, sizeof(struct bam_mux_hdr));
	if (new_skb)
		dev_kfree_skb_any(new_skb);
write_fail:
	read_unlock(&ul_wakeup_lock);
	srcu_read_unlock(&bam_dmux_srcu, rcu_id);
	return -ENOMEM;
}

int msm_bam_dmux_open(uint32_t id, void *priv,
			void (*notify)(void *, int, unsigned long))
{
	struct bam_mux_hdr *hdr;
	unsigned long flags;
	int rc = 0;

	DBG("%s: opening ch %d\n", __func__, id);
	if (!bam_mux_initialized) {
		DBG("%s: not inititialized\n", __func__);
		return -ENODEV;
	}
	if (id >= BAM_DMUX_NUM_CHANNELS) {
		pr_err("%s: invalid channel id %d\n", __func__, id);
		return -EINVAL;
	}
	if (notify == NULL) {
		pr_err("%s: notify function is NULL\n", __func__);
		return -EINVAL;
	}

	hdr = kmalloc(sizeof(struct bam_mux_hdr), GFP_KERNEL);
	if (hdr == NULL) {
		pr_err("%s: hdr kmalloc failed. ch: %d\n", __func__, id);
		return -ENOMEM;
	}
	spin_lock_irqsave(&bam_ch[id].lock, flags);
	if (bam_ch_is_open(id)) {
		DBG("%s: Already opened %d\n", __func__, id);
		spin_unlock_irqrestore(&bam_ch[id].lock, flags);
		kfree(hdr);
		goto open_done;
	}
	if (!bam_ch_is_remote_open(id)) {
		DBG("%s: Remote not open; ch: %d\n", __func__, id);
		spin_unlock_irqrestore(&bam_ch[id].lock, flags);
		kfree(hdr);
		return -ENODEV;
	}

	bam_ch[id].notify = notify;
	bam_ch[id].priv = priv;
	bam_ch[id].status |= BAM_CH_LOCAL_OPEN;
	bam_ch[id].num_tx_pkts = 0;
	bam_ch[id].use_wm = 0;
	spin_unlock_irqrestore(&bam_ch[id].lock, flags);

	read_lock(&ul_wakeup_lock);
	if (!bam_is_connected) {
		read_unlock(&ul_wakeup_lock);
		ul_wakeup();
		if (unlikely(in_global_reset == 1)) {
			kfree(hdr);
			return -EFAULT;
		}
		read_lock(&ul_wakeup_lock);
		notify_all(BAM_DMUX_UL_CONNECTED, (unsigned long)(NULL));
	}

	hdr->magic_num = BAM_MUX_HDR_MAGIC_NO;
	hdr->cmd = BAM_MUX_HDR_CMD_OPEN;
	hdr->reserved = 0;
	hdr->ch_id = id;
	hdr->pkt_len = 0;
	hdr->pad_len = 0;

	rc = bam_mux_write_cmd((void *)hdr, sizeof(struct bam_mux_hdr));
	read_unlock(&ul_wakeup_lock);

open_done:
	DBG("%s: opened ch %d\n", __func__, id);
	return rc;
}

int msm_bam_dmux_close(uint32_t id)
{
	struct bam_mux_hdr *hdr;
	unsigned long flags;
	int rc;

	if (id >= BAM_DMUX_NUM_CHANNELS)
		return -EINVAL;
	DBG("%s: closing ch %d\n", __func__, id);
	if (!bam_mux_initialized)
		return -ENODEV;

	read_lock(&ul_wakeup_lock);
	if (!bam_is_connected && !bam_ch_is_in_reset(id)) {
		read_unlock(&ul_wakeup_lock);
		ul_wakeup();
		if (unlikely(in_global_reset == 1))
			return -EFAULT;
		read_lock(&ul_wakeup_lock);
		notify_all(BAM_DMUX_UL_CONNECTED, (unsigned long)(NULL));
	}

	spin_lock_irqsave(&bam_ch[id].lock, flags);
	bam_ch[id].notify = NULL;
	bam_ch[id].priv = NULL;
	bam_ch[id].status &= ~BAM_CH_LOCAL_OPEN;
	spin_unlock_irqrestore(&bam_ch[id].lock, flags);

	if (bam_ch_is_in_reset(id)) {
		read_unlock(&ul_wakeup_lock);
		bam_ch[id].status &= ~BAM_CH_IN_RESET;
		return 0;
	}

	hdr = kmalloc(sizeof(struct bam_mux_hdr), GFP_ATOMIC);
	if (hdr == NULL) {
		pr_err("%s: hdr kmalloc failed. ch: %d\n", __func__, id);
		read_unlock(&ul_wakeup_lock);
		return -ENOMEM;
	}
	hdr->magic_num = BAM_MUX_HDR_MAGIC_NO;
	hdr->cmd = BAM_MUX_HDR_CMD_CLOSE;
	hdr->reserved = 0;
	hdr->ch_id = id;
	hdr->pkt_len = 0;
	hdr->pad_len = 0;

	rc = bam_mux_write_cmd((void *)hdr, sizeof(struct bam_mux_hdr));
	read_unlock(&ul_wakeup_lock);

	DBG("%s: closed ch %d\n", __func__, id);
	return rc;
}

int msm_bam_dmux_is_ch_full(uint32_t id)
{
	unsigned long flags;
	int ret;

	if (id >= BAM_DMUX_NUM_CHANNELS)
		return -EINVAL;

	spin_lock_irqsave(&bam_ch[id].lock, flags);
	bam_ch[id].use_wm = 1;
	ret = bam_ch[id].num_tx_pkts >= HIGH_WATERMARK;
	DBG("%s: ch %d num tx pkts=%d, HWM=%d\n", __func__,
	     id, bam_ch[id].num_tx_pkts, ret);
	if (!bam_ch_is_local_open(id)) {
		ret = -ENODEV;
		pr_err("%s: port not open: %d\n", __func__, bam_ch[id].status);
	}
	spin_unlock_irqrestore(&bam_ch[id].lock, flags);

	return ret;
}

int msm_bam_dmux_is_ch_low(uint32_t id)
{
	unsigned long flags;
	int ret;

	if (id >= BAM_DMUX_NUM_CHANNELS)
		return -EINVAL;

	spin_lock_irqsave(&bam_ch[id].lock, flags);
	bam_ch[id].use_wm = 1;
	ret = bam_ch[id].num_tx_pkts <= LOW_WATERMARK;
	DBG("%s: ch %d num tx pkts=%d, LWM=%d\n", __func__,
	     id, bam_ch[id].num_tx_pkts, ret);
	if (!bam_ch_is_local_open(id)) {
		ret = -ENODEV;
		pr_err("%s: port not open: %d\n", __func__, bam_ch[id].status);
	}
	spin_unlock_irqrestore(&bam_ch[id].lock, flags);

	return ret;
}

static void rx_switch_to_interrupt_mode(void)
{
	struct sps_connect cur_rx_conn;
	struct sps_iovec iov;
	struct rx_pkt_info *info;
	int ret;

	/*
	 * Attempt to enable interrupts - if this fails,
	 * continue polling and we will retry later.
	 */
	ret = bam_ops->sps_get_config_ptr(bam_rx_pipe, &cur_rx_conn);
	if (ret) {
		pr_err("%s: sps_get_config() failed %d\n", __func__, ret);
		goto fail;
	}

	rx_register_event.options = SPS_O_EOT;
	ret = bam_ops->sps_register_event_ptr(bam_rx_pipe, &rx_register_event);
	if (ret) {
		pr_err("%s: sps_register_event() failed %d\n", __func__, ret);
		goto fail;
	}

	cur_rx_conn.options = SPS_O_AUTO_ENABLE |
		SPS_O_EOT | SPS_O_ACK_TRANSFERS;
	ret = bam_ops->sps_set_config_ptr(bam_rx_pipe, &cur_rx_conn);
	if (ret) {
		pr_err("%s: sps_set_config() failed %d\n", __func__, ret);
		goto fail;
	}
	polling_mode = 0;
	complete_all(&shutdown_completion);
	release_wakelock();

	/* handle any rx packets before interrupt was enabled */
	while (bam_connection_is_active && !polling_mode) {
		ret = bam_ops->sps_get_iovec_ptr(bam_rx_pipe, &iov);
		if (ret) {
			pr_err("%s: sps_get_iovec failed %d\n",
					__func__, ret);
			break;
		}
		if (iov.addr == 0)
			break;

		mutex_lock(&bam_rx_pool_mutexlock);
		if (unlikely(list_empty(&bam_rx_pool))) {
			DMUX_LOG_KERR("%s: have iovec %p but rx pool empty\n",
				__func__, (void *)iov.addr);
			mutex_unlock(&bam_rx_pool_mutexlock);
			continue;
		}
		info = list_first_entry(&bam_rx_pool, struct rx_pkt_info,
							list_node);
		if (info->dma_address != iov.addr) {
			DMUX_LOG_KERR("%s: iovec %p != dma %p\n",
				__func__,
				(void *)iov.addr,
				(void *)info->dma_address);
			list_for_each_entry(info, &bam_rx_pool, list_node) {
				DMUX_LOG_KERR("%s: dma %p\n", __func__,
					(void *)info->dma_address);
				if (iov.addr == info->dma_address)
					break;
			}
		}
		BUG_ON(info->dma_address != iov.addr);
		list_del(&info->list_node);
		--bam_rx_pool_len;
		mutex_unlock(&bam_rx_pool_mutexlock);
		handle_bam_mux_cmd(&info->work);
	}
	return;

fail:
	pr_err("%s: reverting to polling\n", __func__);
	queue_work_on(0, bam_mux_rx_workqueue, &rx_timer_work);
}

/**
 * store_rx_timestamp() - store the current raw time as as a timestamp for when
 *			the last rx packet was processed
 */
static void store_rx_timestamp(void)
{
	last_rx_pkt_timestamp = sched_clock();
}

/**
 * log_rx_timestamp() - Log the stored rx pkt timestamp in a human readable
 *			format
 */
static void log_rx_timestamp(void)
{
	unsigned long long t = last_rx_pkt_timestamp;
	unsigned long nanosec_rem;

	nanosec_rem = do_div(t, 1000000000U);
	BAM_DMUX_LOG("Last rx pkt processed at [%6u.%09lu]\n", (unsigned)t,
								nanosec_rem);
}

static void rx_timer_work_func(struct work_struct *work)
{
	struct sps_iovec iov;
	struct rx_pkt_info *info;
	int inactive_cycles = 0;
	int ret;
	u32 buffs_unused, buffs_used;

	BAM_DMUX_LOG("%s: polling start\n", __func__);
	while (bam_connection_is_active) { /* timer loop */
		++inactive_cycles;
		while (bam_connection_is_active) { /* deplete queue loop */
			if (in_global_reset) {
				BAM_DMUX_LOG(
						"%s: polling exit, global reset detected\n",
						__func__);
				return;
			}

			ret = bam_ops->sps_get_iovec_ptr(bam_rx_pipe, &iov);
			if (ret) {
				DMUX_LOG_KERR("%s: sps_get_iovec failed %d\n",
						__func__, ret);
				break;
			}
			if (iov.addr == 0)
				break;
			store_rx_timestamp();
			inactive_cycles = 0;
			mutex_lock(&bam_rx_pool_mutexlock);
			if (unlikely(list_empty(&bam_rx_pool))) {
				DMUX_LOG_KERR(
					"%s: have iovec %p but rx pool empty\n",
					__func__, (void *)iov.addr);
				mutex_unlock(&bam_rx_pool_mutexlock);
				continue;
			}
			info = list_first_entry(&bam_rx_pool,
					struct rx_pkt_info,	list_node);
			if (info->dma_address != iov.addr) {
				DMUX_LOG_KERR("%s: iovec %p != dma %p\n",
					__func__,
					(void *)iov.addr,
					(void *)info->dma_address);
				list_for_each_entry(info, &bam_rx_pool,
						list_node) {
					DMUX_LOG_KERR("%s: dma %p\n", __func__,
						(void *)info->dma_address);
					if (iov.addr == info->dma_address)
						break;
				}
			}
			BUG_ON(info->dma_address != iov.addr);
			list_del(&info->list_node);
			--bam_rx_pool_len;
			mutex_unlock(&bam_rx_pool_mutexlock);
			handle_bam_mux_cmd(&info->work);
		}

		if (inactive_cycles >= POLLING_INACTIVITY) {
			BAM_DMUX_LOG("%s: polling exit, no data\n", __func__);
			rx_switch_to_interrupt_mode();
			break;
		}

		if (bam_adaptive_timer_enabled) {
			usleep_range(rx_timer_interval, rx_timer_interval + 50);

			ret = bam_ops->sps_get_unused_desc_num_ptr(bam_rx_pipe,
						&buffs_unused);

			if (ret) {
				DMUX_LOG_KERR(
					"%s: error getting num buffers unused after sleep\n",
					__func__);

				break;
			}

			buffs_used = num_buffers - buffs_unused;

			if (buffs_unused == 0) {
				rx_timer_interval = MIN_POLLING_SLEEP;
			} else {
				if (buffs_used > 0) {
					rx_timer_interval =
						(2 * num_buffers *
							rx_timer_interval)/
						(3 * buffs_used);
				} else {
					rx_timer_interval =
						MAX_POLLING_SLEEP;
				}
			}

			if (rx_timer_interval > MAX_POLLING_SLEEP)
				rx_timer_interval = MAX_POLLING_SLEEP;
			else if (rx_timer_interval < MIN_POLLING_SLEEP)
				rx_timer_interval = MIN_POLLING_SLEEP;
		} else {
			usleep_range(POLLING_MIN_SLEEP, POLLING_MAX_SLEEP);
		}
	}
}

static void bam_mux_tx_notify(struct sps_event_notify *notify)
{
	struct tx_pkt_info *pkt;

	DBG("%s: event %d notified\n", __func__, notify->event_id);

	if (in_global_reset)
		return;

	switch (notify->event_id) {
	case SPS_EVENT_EOT:
		pkt = notify->data.transfer.user;
		if (!pkt->is_cmd)
			dma_unmap_single(NULL, pkt->dma_address,
						pkt->skb->len,
						bam_ops->dma_to);
		else
			dma_unmap_single(NULL, pkt->dma_address,
						pkt->len,
						bam_ops->dma_to);
		queue_work(bam_mux_tx_workqueue, &pkt->work);
		break;
	default:
		pr_err("%s: recieved unexpected event id %d\n", __func__,
			notify->event_id);
	}
}

static void bam_mux_rx_notify(struct sps_event_notify *notify)
{
	int ret;
	struct sps_connect cur_rx_conn;

	DBG("%s: event %d notified\n", __func__, notify->event_id);

	if (in_global_reset)
		return;

	switch (notify->event_id) {
	case SPS_EVENT_EOT:
		/* attempt to disable interrupts in this pipe */
		if (!polling_mode) {
			ret = bam_ops->sps_get_config_ptr(bam_rx_pipe,
					&cur_rx_conn);
			if (ret) {
				pr_err("%s: sps_get_config() failed %d, interrupts"
					" not disabled\n", __func__, ret);
				break;
			}
			cur_rx_conn.options = SPS_O_AUTO_ENABLE |
				SPS_O_ACK_TRANSFERS | SPS_O_POLL;
			ret = bam_ops->sps_set_config_ptr(bam_rx_pipe,
					&cur_rx_conn);
			if (ret) {
				pr_err("%s: sps_set_config() failed %d, interrupts"
					" not disabled\n", __func__, ret);
				break;
			}
			INIT_COMPLETION(shutdown_completion);
			grab_wakelock();
			polling_mode = 1;
			/*
			 * run on core 0 so that netif_rx() in rmnet uses only
			 * one queue
			 */
			queue_work_on(0, bam_mux_rx_workqueue, &rx_timer_work);
		}
		break;
	default:
		pr_err("%s: recieved unexpected event id %d\n", __func__,
			notify->event_id);
	}
}

#ifdef CONFIG_DEBUG_FS

static int debug_tbl(char *buf, int max)
{
	int i = 0;
	int j;

	for (j = 0; j < BAM_DMUX_NUM_CHANNELS; ++j) {
		i += scnprintf(buf + i, max - i,
			"ch%02d  local open=%s  remote open=%s\n",
			j, bam_ch_is_local_open(j) ? "Y" : "N",
			bam_ch_is_remote_open(j) ? "Y" : "N");
	}

	return i;
}

static int debug_ul_pkt_cnt(char *buf, int max)
{
	struct list_head *p;
	unsigned long flags;
	int n = 0;

	spin_lock_irqsave(&bam_tx_pool_spinlock, flags);
	__list_for_each(p, &bam_tx_pool) {
		++n;
	}
	spin_unlock_irqrestore(&bam_tx_pool_spinlock, flags);

	return scnprintf(buf, max, "Number of UL packets in flight: %d\n", n);
}

static int debug_stats(char *buf, int max)
{
	int i = 0;

	i += scnprintf(buf + i, max - i,
			"skb read cnt:    %u\n"
			"skb write cnt:   %u\n"
			"skb copy cnt:    %u\n"
			"skb copy bytes:  %u\n"
			"sps tx failures: %u\n"
			"sps tx stalls:   %u\n"
			"rx queue len:    %d\n"
			"a2 ack out cnt:  %d\n"
			"a2 ack in cnt:   %d\n"
			"a2 pwr cntl in:  %d\n",
			bam_dmux_read_cnt,
			bam_dmux_write_cnt,
			bam_dmux_write_cpy_cnt,
			bam_dmux_write_cpy_bytes,
			bam_dmux_tx_sps_failure_cnt,
			bam_dmux_tx_stall_cnt,
			bam_rx_pool_len,
			atomic_read(&bam_dmux_ack_out_cnt),
			atomic_read(&bam_dmux_ack_in_cnt),
			atomic_read(&bam_dmux_a2_pwr_cntl_in_cnt)
			);

	return i;
}

#define DEBUG_BUFMAX 4096
static char debug_buffer[DEBUG_BUFMAX];

static ssize_t debug_read(struct file *file, char __user *buf,
				size_t count, loff_t *ppos)
{
	int (*fill)(char *buf, int max) = file->private_data;
	int bsize = fill(debug_buffer, DEBUG_BUFMAX);
	return simple_read_from_buffer(buf, count, ppos, debug_buffer, bsize);
}

static int debug_open(struct inode *inode, struct file *file)
{
	file->private_data = inode->i_private;
	return 0;
}


static const struct file_operations debug_ops = {
	.read = debug_read,
	.open = debug_open,
};

static void debug_create(const char *name, mode_t mode,
				struct dentry *dent,
				int (*fill)(char *buf, int max))
{
	struct dentry *file;

	file = debugfs_create_file(name, mode, dent, fill, &debug_ops);
	if (IS_ERR(file))
		pr_err("%s: debugfs create failed %d\n", __func__,
				(int)PTR_ERR(file));
}

#endif

static void notify_all(int event, unsigned long data)
{
	int i;
	struct list_head *temp;
	struct outside_notify_func *func;

	BAM_DMUX_LOG("%s: event=%d, data=%lu\n", __func__, event, data);

	for (i = 0; i < BAM_DMUX_NUM_CHANNELS; ++i) {
		if (bam_ch_is_open(i))
			bam_ch[i].notify(bam_ch[i].priv, event, data);
	}

	__list_for_each(temp, &bam_other_notify_funcs) {
		func = container_of(temp, struct outside_notify_func,
								list_node);
		func->notify(func->priv, event, data);
	}
}

static void kickoff_ul_wakeup_func(struct work_struct *work)
{
	read_lock(&ul_wakeup_lock);
	if (!bam_is_connected) {
		read_unlock(&ul_wakeup_lock);
		ul_wakeup();
		if (unlikely(in_global_reset == 1))
			return;
		read_lock(&ul_wakeup_lock);
		ul_packet_written = 1;
		notify_all(BAM_DMUX_UL_CONNECTED, (unsigned long)(NULL));
	}
	read_unlock(&ul_wakeup_lock);
}

int msm_bam_dmux_kickoff_ul_wakeup(void)
{
	int is_connected;

	read_lock(&ul_wakeup_lock);
	ul_packet_written = 1;
	is_connected = bam_is_connected;
	if (!is_connected)
		queue_work(bam_mux_tx_workqueue, &kickoff_ul_wakeup);
	read_unlock(&ul_wakeup_lock);

	return is_connected;
}

static void power_vote(int vote)
{
	BAM_DMUX_LOG("%s: curr=%d, vote=%d\n", __func__,
			bam_dmux_uplink_vote, vote);

	if (bam_dmux_uplink_vote == vote)
		BAM_DMUX_LOG("%s: warning - duplicate power vote\n", __func__);

	bam_dmux_uplink_vote = vote;
	if (vote)
		bam_ops->smsm_change_state_ptr(SMSM_APPS_STATE,
			0, SMSM_A2_POWER_CONTROL);
	else
		bam_ops->smsm_change_state_ptr(SMSM_APPS_STATE,
			SMSM_A2_POWER_CONTROL, 0);
}

/*
 * @note:  Must be called with ul_wakeup_lock locked.
 */
static inline void ul_powerdown(void)
{
	BAM_DMUX_LOG("%s: powerdown\n", __func__);
	verify_tx_queue_is_empty(__func__);

	if (a2_pc_disabled) {
		wait_for_dfab = 1;
		INIT_COMPLETION(dfab_unvote_completion);
		release_wakelock();
	} else {
		wait_for_ack = 1;
		INIT_COMPLETION(ul_wakeup_ack_completion);
		power_vote(0);
	}
	bam_is_connected = 0;
	notify_all(BAM_DMUX_UL_DISCONNECTED, (unsigned long)(NULL));
}

static inline void ul_powerdown_finish(void)
{
	if (a2_pc_disabled && wait_for_dfab) {
		unvote_dfab();
		complete_all(&dfab_unvote_completion);
		wait_for_dfab = 0;
	}
}

/*
 * Votes for UL power and returns current power state.
 *
 * @returns true if currently connected
 */
int msm_bam_dmux_ul_power_vote(void)
{
	int is_connected;

	read_lock(&ul_wakeup_lock);
	atomic_inc(&ul_ondemand_vote);
	is_connected = bam_is_connected;
	if (!is_connected)
		queue_work(bam_mux_tx_workqueue, &kickoff_ul_wakeup);
	read_unlock(&ul_wakeup_lock);

	return is_connected;
}

/*
 * Unvotes for UL power.
 *
 * @returns true if vote count is 0 (UL shutdown possible)
 */
int msm_bam_dmux_ul_power_unvote(void)
{
	int vote;

	read_lock(&ul_wakeup_lock);
	vote = atomic_dec_return(&ul_ondemand_vote);
	if (unlikely(vote) < 0)
		DMUX_LOG_KERR("%s: invalid power vote %d\n", __func__, vote);
	read_unlock(&ul_wakeup_lock);

	return vote == 0;
}

int msm_bam_dmux_reg_notify(void *priv,
			void (*notify)(void *priv, int event_type,
						unsigned long data))
{
	struct outside_notify_func *func;

	if (!notify)
		return -EINVAL;

	func = kmalloc(sizeof(struct outside_notify_func), GFP_KERNEL);
	if (!func)
		return -ENOMEM;

	func->notify = notify;
	func->priv = priv;
	list_add(&func->list_node, &bam_other_notify_funcs);

	return 0;
}

static void ul_timeout(struct work_struct *work)
{
	unsigned long flags;
	int ret;

	if (in_global_reset)
		return;
	ret = write_trylock_irqsave(&ul_wakeup_lock, flags);
	if (!ret) { /* failed to grab lock, reschedule and bail */
		schedule_delayed_work(&ul_timeout_work,
				msecs_to_jiffies(UL_TIMEOUT_DELAY));
		return;
	}
	if (bam_is_connected) {
		if (!ul_packet_written) {
			spin_lock(&bam_tx_pool_spinlock);
			if (!list_empty(&bam_tx_pool)) {
				struct tx_pkt_info *info;

				info = list_first_entry(&bam_tx_pool,
						struct tx_pkt_info, list_node);
				DMUX_LOG_KERR("%s: UL delayed ts=%u.%09lu\n",
					__func__, info->ts_sec, info->ts_nsec);
				DBG_INC_TX_STALL_CNT();
				ul_packet_written = 1;
			}
			spin_unlock(&bam_tx_pool_spinlock);
		}

		if (ul_packet_written || atomic_read(&ul_ondemand_vote)) {
			BAM_DMUX_LOG("%s: pkt written %d\n",
				__func__, ul_packet_written);
			ul_packet_written = 0;
			schedule_delayed_work(&ul_timeout_work,
					msecs_to_jiffies(UL_TIMEOUT_DELAY));
		} else {
			ul_powerdown();
		}
	}
	write_unlock_irqrestore(&ul_wakeup_lock, flags);
	ul_powerdown_finish();
}

static int ssrestart_check(void)
{
	int ret = 0;

	if (in_global_reset) {
		DMUX_LOG_KERR("%s: modem timeout: already in SSR\n",
			__func__);
		return 1;
	}

	DMUX_LOG_KERR("%s: modem timeout: BAM DMUX disabled for SSR\n",
								__func__);
	in_global_reset = 1;
	ret = subsystem_restart("modem");
	if (ret == -ENODEV)
		panic("modem subsystem restart failed\n");
	return 1;
}

static void ul_wakeup(void)
{
	int ret;
	int do_vote_dfab = 0;

	mutex_lock(&wakeup_lock);
	if (bam_is_connected) { /* bam got connected before lock grabbed */
		BAM_DMUX_LOG("%s Already awake\n", __func__);
		mutex_unlock(&wakeup_lock);
		return;
	}

	/*
	 * if this gets hit, that means restart_notifier_cb() has started
	 * but probably not finished, thus we know SSR has happened, but
	 * haven't been able to send that info to our clients yet.
	 * in that case, abort the ul_wakeup() so that we don't undo any
	 * work restart_notifier_cb() has done.  The clients will be notified
	 * shortly.  No cleanup necessary (reschedule the wakeup) as our and
	 * their SSR handling will cover it
	 */
	if (unlikely(in_global_reset == 1)) {
		mutex_unlock(&wakeup_lock);
		return;
	}

	/*
	 * if someone is voting for UL before bam is inited (modem up first
	 * time), set flag for init to kickoff ul wakeup once bam is inited
	 */
	mutex_lock(&delayed_ul_vote_lock);
	if (unlikely(!bam_mux_initialized)) {
		need_delayed_ul_vote = 1;
		mutex_unlock(&delayed_ul_vote_lock);
		mutex_unlock(&wakeup_lock);
		return;
	}
	mutex_unlock(&delayed_ul_vote_lock);

	if (a2_pc_disabled) {
		/*
		 * don't grab the wakelock the first time because it is
		 * already grabbed when a2 powers on
		 */
		if (likely(a2_pc_disabled_wakelock_skipped)) {
			grab_wakelock();
			do_vote_dfab = 1; /* vote must occur after wait */
		} else {
			a2_pc_disabled_wakelock_skipped = 1;
		}
		if (wait_for_dfab) {
			ret = wait_for_completion_timeout(
					&dfab_unvote_completion, HZ);
			BUG_ON(ret == 0);
		}
		if (likely(do_vote_dfab))
			vote_dfab();
		schedule_delayed_work(&ul_timeout_work,
				msecs_to_jiffies(UL_TIMEOUT_DELAY));
		bam_is_connected = 1;
		mutex_unlock(&wakeup_lock);
		return;
	}

	/*
	 * must wait for the previous power down request to have been acked
	 * chances are it already came in and this will just fall through
	 * instead of waiting
	 */
	if (wait_for_ack) {
		BAM_DMUX_LOG("%s waiting for previous ack\n", __func__);
		ret = wait_for_completion_timeout(
					&ul_wakeup_ack_completion,
					msecs_to_jiffies(UL_WAKEUP_TIMEOUT_MS));
		wait_for_ack = 0;
		if (unlikely(ret == 0) && ssrestart_check()) {
			mutex_unlock(&wakeup_lock);
			BAM_DMUX_LOG("%s timeout previous ack\n", __func__);
			return;
		}
	}
	INIT_COMPLETION(ul_wakeup_ack_completion);
	power_vote(1);
	BAM_DMUX_LOG("%s waiting for wakeup ack\n", __func__);
	ret = wait_for_completion_timeout(&ul_wakeup_ack_completion,
					msecs_to_jiffies(UL_WAKEUP_TIMEOUT_MS));
	if (unlikely(ret == 0) && ssrestart_check()) {
		mutex_unlock(&wakeup_lock);
		BAM_DMUX_LOG("%s timeout wakeup ack\n", __func__);
		return;
	}
	BAM_DMUX_LOG("%s waiting completion\n", __func__);
	ret = wait_for_completion_timeout(&bam_connection_completion,
					msecs_to_jiffies(UL_WAKEUP_TIMEOUT_MS));
	if (unlikely(ret == 0) && ssrestart_check()) {
		mutex_unlock(&wakeup_lock);
		BAM_DMUX_LOG("%s timeout power on\n", __func__);
		return;
	}

	bam_is_connected = 1;
	BAM_DMUX_LOG("%s complete\n", __func__);
	schedule_delayed_work(&ul_timeout_work,
				msecs_to_jiffies(UL_TIMEOUT_DELAY));
	mutex_unlock(&wakeup_lock);
}

static void reconnect_to_bam(void)
{
	int i;

	if (in_global_reset) {
		BAM_DMUX_LOG("%s: skipping due to SSR\n", __func__);
		return;
	}

	vote_dfab();
	if (!power_management_only_mode) {
		if (ssr_skipped_disconnect) {
			/* delayed to here to prevent bus stall */
			bam_ops->sps_disconnect_ptr(bam_tx_pipe);
			bam_ops->sps_disconnect_ptr(bam_rx_pipe);
			__memzero(rx_desc_mem_buf.base, rx_desc_mem_buf.size);
			__memzero(tx_desc_mem_buf.base, tx_desc_mem_buf.size);
		}
		ssr_skipped_disconnect = 0;
		i = bam_ops->sps_device_reset_ptr(a2_device_handle);
		if (i)
			pr_err("%s: device reset failed rc = %d\n", __func__,
									i);
		i = bam_ops->sps_connect_ptr(bam_tx_pipe, &tx_connection);
		if (i)
			pr_err("%s: tx connection failed rc = %d\n", __func__,
									i);
		i = bam_ops->sps_connect_ptr(bam_rx_pipe, &rx_connection);
		if (i)
			pr_err("%s: rx connection failed rc = %d\n", __func__,
									i);
		i = bam_ops->sps_register_event_ptr(bam_tx_pipe,
				&tx_register_event);
		if (i)
			pr_err("%s: tx event reg failed rc = %d\n", __func__,
									i);
		i = bam_ops->sps_register_event_ptr(bam_rx_pipe,
				&rx_register_event);
		if (i)
			pr_err("%s: rx event reg failed rc = %d\n", __func__,
									i);
	}

	bam_connection_is_active = 1;

	if (polling_mode)
		rx_switch_to_interrupt_mode();

	toggle_apps_ack();
	complete_all(&bam_connection_completion);
	if (!power_management_only_mode)
		queue_rx();
}

static void disconnect_to_bam(void)
{
	struct list_head *node;
	struct rx_pkt_info *info;
	unsigned long flags;
	unsigned long time_remaining;

	if (!in_global_reset) {
		time_remaining = wait_for_completion_timeout(
				&shutdown_completion,
				msecs_to_jiffies(SHUTDOWN_TIMEOUT_MS));
		if (time_remaining == 0) {
			DMUX_LOG_KERR("%s: shutdown completion timed out\n",
					__func__);
			log_rx_timestamp();
			ssrestart_check();
		}
	}

	bam_connection_is_active = 0;

	/* handle disconnect during active UL */
	write_lock_irqsave(&ul_wakeup_lock, flags);
	if (bam_is_connected) {
		BAM_DMUX_LOG("%s: UL active - forcing powerdown\n", __func__);
		ul_powerdown();
	}
	write_unlock_irqrestore(&ul_wakeup_lock, flags);
	ul_powerdown_finish();

	/* tear down BAM connection */
	INIT_COMPLETION(bam_connection_completion);

	/* documentation/assumptions found in restart_notifier_cb */
	if (!power_management_only_mode) {
		if (likely(!in_global_reset)) {
			BAM_DMUX_LOG("%s: disconnect tx\n", __func__);
			bam_ops->sps_disconnect_ptr(bam_tx_pipe);
			BAM_DMUX_LOG("%s: disconnect rx\n", __func__);
			bam_ops->sps_disconnect_ptr(bam_rx_pipe);
			__memzero(rx_desc_mem_buf.base, rx_desc_mem_buf.size);
			__memzero(tx_desc_mem_buf.base, tx_desc_mem_buf.size);
			BAM_DMUX_LOG("%s: device reset\n", __func__);
			sps_device_reset(a2_device_handle);
		} else {
			ssr_skipped_disconnect = 1;
		}
	}
	unvote_dfab();

	mutex_lock(&bam_rx_pool_mutexlock);
	while (!list_empty(&bam_rx_pool)) {
		node = bam_rx_pool.next;
		list_del(node);
		info = container_of(node, struct rx_pkt_info, list_node);
		dma_unmap_single(NULL, info->dma_address, BUFFER_SIZE,
							bam_ops->dma_from);
		dev_kfree_skb_any(info->skb);
		kfree(info);
	}
	bam_rx_pool_len = 0;
	mutex_unlock(&bam_rx_pool_mutexlock);

	if (disconnect_ack)
		toggle_apps_ack();

	verify_tx_queue_is_empty(__func__);
}

static void vote_dfab(void)
{
	int rc;

	BAM_DMUX_LOG("%s\n", __func__);
	mutex_lock(&dfab_status_lock);
	if (dfab_is_on) {
		BAM_DMUX_LOG("%s: dfab is already on\n", __func__);
		mutex_unlock(&dfab_status_lock);
		return;
	}
	if (dfab_clk) {
		rc = clk_prepare_enable(dfab_clk);
		if (rc)
			DMUX_LOG_KERR("bam_dmux vote for dfab failed rc = %d\n",
									rc);
	}
	if (xo_clk) {
		rc = clk_prepare_enable(xo_clk);
		if (rc)
			DMUX_LOG_KERR("bam_dmux vote for xo failed rc = %d\n",
									rc);
	}
	dfab_is_on = 1;
	mutex_unlock(&dfab_status_lock);
}

static void unvote_dfab(void)
{
	BAM_DMUX_LOG("%s\n", __func__);
	mutex_lock(&dfab_status_lock);
	if (!dfab_is_on) {
		DMUX_LOG_KERR("%s: dfab is already off\n", __func__);
		dump_stack();
		mutex_unlock(&dfab_status_lock);
		return;
	}
	if (dfab_clk)
		clk_disable_unprepare(dfab_clk);
	if (xo_clk)
		clk_disable_unprepare(xo_clk);
	dfab_is_on = 0;
	mutex_unlock(&dfab_status_lock);
}

/* reference counting wrapper around wakelock */
static void grab_wakelock(void)
{
	unsigned long flags;

	spin_lock_irqsave(&wakelock_reference_lock, flags);
	BAM_DMUX_LOG("%s: ref count = %d\n", __func__,
						wakelock_reference_count);
	if (wakelock_reference_count == 0)
		wake_lock(&bam_wakelock);
	++wakelock_reference_count;
	spin_unlock_irqrestore(&wakelock_reference_lock, flags);
}

static void release_wakelock(void)
{
	unsigned long flags;

	spin_lock_irqsave(&wakelock_reference_lock, flags);
	if (wakelock_reference_count == 0) {
		DMUX_LOG_KERR("%s: bam_dmux wakelock not locked\n", __func__);
		dump_stack();
		spin_unlock_irqrestore(&wakelock_reference_lock, flags);
		return;
	}
	BAM_DMUX_LOG("%s: ref count = %d\n", __func__,
						wakelock_reference_count);
	--wakelock_reference_count;
	if (wakelock_reference_count == 0)
		wake_unlock(&bam_wakelock);
	spin_unlock_irqrestore(&wakelock_reference_lock, flags);
}

static int restart_notifier_cb(struct notifier_block *this,
				unsigned long code,
				void *data)
{
	int i;
	struct list_head *node;
	struct tx_pkt_info *info;
	int temp_remote_status;
	unsigned long flags;

	/*
	 * Bam_dmux counts on the fact that the BEFORE_SHUTDOWN level of
	 * notifications are guarenteed to execute before the AFTER_SHUTDOWN
	 * level of notifications, and that BEFORE_SHUTDOWN always occurs in
	 * all SSR events, no matter what triggered the SSR.  Also, bam_dmux
	 * assumes that SMD does its SSR processing in the AFTER_SHUTDOWN level
	 * thus bam_dmux is guarenteed to detect SSR before SMD, since the
	 * callbacks for all the drivers within the AFTER_SHUTDOWN level could
	 * occur in any order.  Bam_dmux uses this knowledge to skip accessing
	 * the bam hardware when disconnect_to_bam() is triggered by SMD's SSR
	 * processing.  We do not wat to access the bam hardware during SSR
	 * because a watchdog crash from a bus stall would likely occur.
	 */
	if (code == SUBSYS_BEFORE_SHUTDOWN) {
		BAM_DMUX_LOG("%s: begin\n", __func__);
		in_global_reset = 1;
		/* sync to ensure the driver sees SSR */
		synchronize_srcu(&bam_dmux_srcu);
		BAM_DMUX_LOG("%s: ssr signaling complete\n", __func__);
		flush_workqueue(bam_mux_rx_workqueue);
	}
	if (code == SUBSYS_BEFORE_POWERUP)
		in_global_reset = 0;
	if (code != SUBSYS_AFTER_SHUTDOWN)
		return NOTIFY_DONE;

	/* Handle uplink Powerdown */
	write_lock_irqsave(&ul_wakeup_lock, flags);
	if (bam_is_connected) {
		ul_powerdown();
		wait_for_ack = 0;
	}
	/*
	 * if modem crash during ul_wakeup(), power_vote is 1, needs to be
	 * reset to 0.  harmless if bam_is_connected check above passes
	 */
	power_vote(0);
	write_unlock_irqrestore(&ul_wakeup_lock, flags);
	ul_powerdown_finish();
	a2_pc_disabled = 0;
	a2_pc_disabled_wakelock_skipped = 0;
	disconnect_ack = 1;

	/* Cleanup Channel States */
	mutex_lock(&bam_pdev_mutexlock);
	for (i = 0; i < BAM_DMUX_NUM_CHANNELS; ++i) {
		temp_remote_status = bam_ch_is_remote_open(i);
		bam_ch[i].status &= ~BAM_CH_REMOTE_OPEN;
		bam_ch[i].num_tx_pkts = 0;
		if (bam_ch_is_local_open(i))
			bam_ch[i].status |= BAM_CH_IN_RESET;
		if (temp_remote_status) {
			platform_device_unregister(bam_ch[i].pdev);
			bam_ch[i].pdev = platform_device_alloc(
						bam_ch[i].name, 2);
		}
	}
	mutex_unlock(&bam_pdev_mutexlock);

	/* Cleanup pending UL data */
	spin_lock_irqsave(&bam_tx_pool_spinlock, flags);
	while (!list_empty(&bam_tx_pool)) {
		node = bam_tx_pool.next;
		list_del(node);
		info = container_of(node, struct tx_pkt_info,
							list_node);
		if (!info->is_cmd) {
			dma_unmap_single(NULL, info->dma_address,
						info->skb->len,
						bam_ops->dma_to);
			dev_kfree_skb_any(info->skb);
		} else {
			dma_unmap_single(NULL, info->dma_address,
						info->len,
						bam_ops->dma_to);
			kfree(info->skb);
		}
		kfree(info);
	}
	spin_unlock_irqrestore(&bam_tx_pool_spinlock, flags);

	BAM_DMUX_LOG("%s: complete\n", __func__);
	return NOTIFY_DONE;
}

static int bam_init(void)
{
	u32 h;
	dma_addr_t dma_addr;
	int ret;
	void *a2_virt_addr;
	int skip_iounmap = 0;

	in_global_reset = 0;
<<<<<<< HEAD
	in_ssr = 0;
=======
>>>>>>> 9fff5615
	vote_dfab();
	/* init BAM */
	a2_virt_addr = ioremap_nocache((unsigned long)(a2_phys_base),
							a2_phys_size);
	if (!a2_virt_addr) {
		pr_err("%s: ioremap failed\n", __func__);
		ret = -ENOMEM;
		goto ioremap_failed;
	}
	a2_props.phys_addr = (u32)(a2_phys_base);
	a2_props.virt_addr = a2_virt_addr;
	a2_props.virt_size = a2_phys_size;
	a2_props.irq = a2_bam_irq;
	a2_props.options = SPS_BAM_OPT_IRQ_WAKEUP;
	a2_props.num_pipes = A2_NUM_PIPES;
	a2_props.summing_threshold = A2_SUMMING_THRESHOLD;
	a2_props.constrained_logging = true;
	a2_props.logging_number = 1;
	if (cpu_is_msm9615() || satellite_mode)
		a2_props.manage = SPS_BAM_MGR_DEVICE_REMOTE;
	/* need to free on tear down */
	ret = bam_ops->sps_register_bam_device_ptr(&a2_props, &h);
	if (ret < 0) {
		pr_err("%s: register bam error %d\n", __func__, ret);
		goto register_bam_failed;
	}
	a2_device_handle = h;

	bam_tx_pipe = bam_ops->sps_alloc_endpoint_ptr();
	if (bam_tx_pipe == NULL) {
		pr_err("%s: tx alloc endpoint failed\n", __func__);
		ret = -ENOMEM;
		goto tx_alloc_endpoint_failed;
	}
	ret = bam_ops->sps_get_config_ptr(bam_tx_pipe, &tx_connection);
	if (ret) {
		pr_err("%s: tx get config failed %d\n", __func__, ret);
		goto tx_get_config_failed;
	}

	tx_connection.source = SPS_DEV_HANDLE_MEM;
	tx_connection.src_pipe_index = 0;
	tx_connection.destination = h;
	tx_connection.dest_pipe_index = 4;
	tx_connection.mode = SPS_MODE_DEST;
	tx_connection.options = SPS_O_AUTO_ENABLE | SPS_O_EOT;
	tx_desc_mem_buf.size = 0x800; /* 2k */
	tx_desc_mem_buf.base = dma_alloc_coherent(NULL, tx_desc_mem_buf.size,
							&dma_addr, 0);
	if (tx_desc_mem_buf.base == NULL) {
		pr_err("%s: tx memory alloc failed\n", __func__);
		ret = -ENOMEM;
		goto tx_get_config_failed;
	}
	tx_desc_mem_buf.phys_base = dma_addr;
	memset(tx_desc_mem_buf.base, 0x0, tx_desc_mem_buf.size);
	tx_connection.desc = tx_desc_mem_buf;
	tx_connection.event_thresh = 0x10;

	ret = bam_ops->sps_connect_ptr(bam_tx_pipe, &tx_connection);
	if (ret < 0) {
		pr_err("%s: tx connect error %d\n", __func__, ret);
		goto tx_connect_failed;
	}

	bam_rx_pipe = bam_ops->sps_alloc_endpoint_ptr();
	if (bam_rx_pipe == NULL) {
		pr_err("%s: rx alloc endpoint failed\n", __func__);
		ret = -ENOMEM;
		goto rx_alloc_endpoint_failed;
	}
	ret = bam_ops->sps_get_config_ptr(bam_rx_pipe, &rx_connection);
	if (ret) {
		pr_err("%s: rx get config failed %d\n", __func__, ret);
		goto rx_get_config_failed;
	}

	rx_connection.source = h;
	rx_connection.src_pipe_index = 5;
	rx_connection.destination = SPS_DEV_HANDLE_MEM;
	rx_connection.dest_pipe_index = 1;
	rx_connection.mode = SPS_MODE_SRC;
	rx_connection.options = SPS_O_AUTO_ENABLE | SPS_O_EOT |
					SPS_O_ACK_TRANSFERS;
	rx_desc_mem_buf.size = 0x800; /* 2k */
	rx_desc_mem_buf.base = dma_alloc_coherent(NULL, rx_desc_mem_buf.size,
							&dma_addr, 0);
	if (rx_desc_mem_buf.base == NULL) {
		pr_err("%s: rx memory alloc failed\n", __func__);
		ret = -ENOMEM;
		goto rx_mem_failed;
	}
	rx_desc_mem_buf.phys_base = dma_addr;
	memset(rx_desc_mem_buf.base, 0x0, rx_desc_mem_buf.size);
	rx_connection.desc = rx_desc_mem_buf;
	rx_connection.event_thresh = 0x10;

	ret = bam_ops->sps_connect_ptr(bam_rx_pipe, &rx_connection);
	if (ret < 0) {
		pr_err("%s: rx connect error %d\n", __func__, ret);
		goto rx_connect_failed;
	}

	tx_register_event.options = SPS_O_EOT;
	tx_register_event.mode = SPS_TRIGGER_CALLBACK;
	tx_register_event.xfer_done = NULL;
	tx_register_event.callback = bam_mux_tx_notify;
	tx_register_event.user = NULL;
	ret = bam_ops->sps_register_event_ptr(bam_tx_pipe, &tx_register_event);
	if (ret < 0) {
		pr_err("%s: tx register event error %d\n", __func__, ret);
		goto rx_event_reg_failed;
	}

	rx_register_event.options = SPS_O_EOT;
	rx_register_event.mode = SPS_TRIGGER_CALLBACK;
	rx_register_event.xfer_done = NULL;
	rx_register_event.callback = bam_mux_rx_notify;
	rx_register_event.user = NULL;
	ret = bam_ops->sps_register_event_ptr(bam_rx_pipe, &rx_register_event);
	if (ret < 0) {
		pr_err("%s: tx register event error %d\n", __func__, ret);
		goto rx_event_reg_failed;
	}

	mutex_lock(&delayed_ul_vote_lock);
	bam_mux_initialized = 1;
	if (need_delayed_ul_vote) {
		need_delayed_ul_vote = 0;
		msm_bam_dmux_kickoff_ul_wakeup();
	}
	mutex_unlock(&delayed_ul_vote_lock);
	toggle_apps_ack();
	bam_connection_is_active = 1;
	complete_all(&bam_connection_completion);
	queue_rx();
	return 0;

rx_event_reg_failed:
	bam_ops->sps_disconnect_ptr(bam_rx_pipe);
rx_connect_failed:
	dma_free_coherent(NULL, rx_desc_mem_buf.size, rx_desc_mem_buf.base,
				rx_desc_mem_buf.phys_base);
rx_mem_failed:
rx_get_config_failed:
	bam_ops->sps_free_endpoint_ptr(bam_rx_pipe);
rx_alloc_endpoint_failed:
	bam_ops->sps_disconnect_ptr(bam_tx_pipe);
tx_connect_failed:
	dma_free_coherent(NULL, tx_desc_mem_buf.size, tx_desc_mem_buf.base,
				tx_desc_mem_buf.phys_base);
tx_get_config_failed:
	bam_ops->sps_free_endpoint_ptr(bam_tx_pipe);
tx_alloc_endpoint_failed:
	bam_ops->sps_deregister_bam_device_ptr(h);
	/*
	 * sps_deregister_bam_device() calls iounmap.  calling iounmap on the
	 * same handle below will cause a crash, so skip it if we've freed
	 * the handle here.
	 */
	skip_iounmap = 1;
register_bam_failed:
	if (!skip_iounmap)
		iounmap(a2_virt_addr);
ioremap_failed:
	/*destroy_workqueue(bam_mux_workqueue);*/
	return ret;
}

static int bam_init_fallback(void)
{
	u32 h;
	int ret;
	void *a2_virt_addr;

	/* init BAM */
	a2_virt_addr = ioremap_nocache((unsigned long)(a2_phys_base),
							a2_phys_size);
	if (!a2_virt_addr) {
		pr_err("%s: ioremap failed\n", __func__);
		ret = -ENOMEM;
		goto ioremap_failed;
	}
	a2_props.phys_addr = (u32)(a2_phys_base);
	a2_props.virt_addr = a2_virt_addr;
	a2_props.virt_size = a2_phys_size;
	a2_props.irq = a2_bam_irq;
	a2_props.options = SPS_BAM_OPT_IRQ_WAKEUP;
	a2_props.num_pipes = A2_NUM_PIPES;
	a2_props.summing_threshold = A2_SUMMING_THRESHOLD;
	if (cpu_is_msm9615() || satellite_mode)
		a2_props.manage = SPS_BAM_MGR_DEVICE_REMOTE;
	ret = bam_ops->sps_register_bam_device_ptr(&a2_props, &h);
	if (ret < 0) {
		pr_err("%s: register bam error %d\n", __func__, ret);
		goto register_bam_failed;
	}
	a2_device_handle = h;

	mutex_lock(&delayed_ul_vote_lock);
	bam_mux_initialized = 1;
	if (need_delayed_ul_vote) {
		need_delayed_ul_vote = 0;
		msm_bam_dmux_kickoff_ul_wakeup();
	}
	mutex_unlock(&delayed_ul_vote_lock);
	toggle_apps_ack();

	power_management_only_mode = 1;
	bam_connection_is_active = 1;
	complete_all(&bam_connection_completion);

	return 0;

register_bam_failed:
	iounmap(a2_virt_addr);
ioremap_failed:
	return ret;
}

static void msm9615_bam_init(void)
{
	int ret = 0;

	ret = bam_init();
	if (ret) {
		ret = bam_init_fallback();
		if (ret)
			pr_err("%s: bam init fallback failed: %d",
					__func__, ret);
	}
}

static void toggle_apps_ack(void)
{
	static unsigned int clear_bit; /* 0 = set the bit, else clear bit */

	if (in_global_reset) {
		BAM_DMUX_LOG("%s: skipped due to SSR\n", __func__);
		return;
	}

	BAM_DMUX_LOG("%s: apps ack %d->%d\n", __func__,
			clear_bit & 0x1, ~clear_bit & 0x1);
	bam_ops->smsm_change_state_ptr(SMSM_APPS_STATE,
				clear_bit & SMSM_A2_POWER_CONTROL_ACK,
				~clear_bit & SMSM_A2_POWER_CONTROL_ACK);
	clear_bit = ~clear_bit;
	DBG_INC_ACK_OUT_CNT();
}

static void bam_dmux_smsm_cb(void *priv, uint32_t old_state, uint32_t new_state)
{
	static int last_processed_state;
	int rcu_id;

	rcu_id = srcu_read_lock(&bam_dmux_srcu);
	mutex_lock(&smsm_cb_lock);
	bam_dmux_power_state = new_state & SMSM_A2_POWER_CONTROL ? 1 : 0;
	DBG_INC_A2_POWER_CONTROL_IN_CNT();
	BAM_DMUX_LOG("%s: 0x%08x -> 0x%08x\n", __func__, old_state,
			new_state);
	if (last_processed_state == (new_state & SMSM_A2_POWER_CONTROL)) {
		BAM_DMUX_LOG("%s: already processed this state\n", __func__);
		mutex_unlock(&smsm_cb_lock);
		srcu_read_unlock(&bam_dmux_srcu, rcu_id);
		return;
	}

	last_processed_state = new_state & SMSM_A2_POWER_CONTROL;

	if (bam_mux_initialized && new_state & SMSM_A2_POWER_CONTROL) {
		BAM_DMUX_LOG("%s: reconnect\n", __func__);
		grab_wakelock();
		reconnect_to_bam();
	} else if (bam_mux_initialized &&
					!(new_state & SMSM_A2_POWER_CONTROL)) {
		BAM_DMUX_LOG("%s: disconnect\n", __func__);
		disconnect_to_bam();
		release_wakelock();
	} else if (new_state & SMSM_A2_POWER_CONTROL) {
		BAM_DMUX_LOG("%s: init\n", __func__);
		grab_wakelock();
		if (cpu_is_msm9615())
			msm9615_bam_init();
		else
			bam_init();
	} else {
		BAM_DMUX_LOG("%s: bad state change\n", __func__);
		pr_err("%s: unsupported state change\n", __func__);
	}
	mutex_unlock(&smsm_cb_lock);
	srcu_read_unlock(&bam_dmux_srcu, rcu_id);
}

static void bam_dmux_smsm_ack_cb(void *priv, uint32_t old_state,
						uint32_t new_state)
{
	int rcu_id;

	rcu_id = srcu_read_lock(&bam_dmux_srcu);
	DBG_INC_ACK_IN_CNT();
	BAM_DMUX_LOG("%s: 0x%08x -> 0x%08x\n", __func__, old_state,
			new_state);
	complete_all(&ul_wakeup_ack_completion);
	srcu_read_unlock(&bam_dmux_srcu, rcu_id);
}

/**
 * msm_bam_dmux_set_bam_ops() - sets the bam_ops
 * @ops: bam_ops_if to set
 *
 * Sets bam_ops to allow switching of runtime behavior. Preconditon, bam dmux
 * must be in an idle state. If input ops is NULL, then bam_ops will be
 * restored to their default state.
 */
void msm_bam_dmux_set_bam_ops(struct bam_ops_if *ops)
{
	if (ops != NULL)
		bam_ops = ops;
	else
		bam_ops = &bam_default_ops;
}
EXPORT_SYMBOL(msm_bam_dmux_set_bam_ops);

/**
 * msm_bam_dmux_deinit() - puts bam dmux into a deinited state
 *
 * Puts bam dmux into a deinitialized state by simulating an ssr.
 */
void msm_bam_dmux_deinit(void)
{
	restart_notifier_cb(NULL, SUBSYS_BEFORE_SHUTDOWN, NULL);
	restart_notifier_cb(NULL, SUBSYS_AFTER_SHUTDOWN, NULL);
	restart_notifier_cb(NULL, SUBSYS_BEFORE_POWERUP, NULL);
	restart_notifier_cb(NULL, SUBSYS_AFTER_POWERUP, NULL);
	in_global_reset = 0;
}
EXPORT_SYMBOL(msm_bam_dmux_deinit);

/**
 * msm_bam_dmux_reinit() - reinitializes bam dmux
 */
void msm_bam_dmux_reinit(void)
{
	bam_ops->smsm_state_cb_register_ptr(SMSM_MODEM_STATE,
			SMSM_A2_POWER_CONTROL,
			bam_dmux_smsm_cb, NULL);
	bam_ops->smsm_state_cb_register_ptr(SMSM_MODEM_STATE,
			SMSM_A2_POWER_CONTROL_ACK,
			bam_dmux_smsm_ack_cb, NULL);
	bam_mux_initialized = 0;
	bam_init();
}
EXPORT_SYMBOL(msm_bam_dmux_reinit);

static int bam_dmux_probe(struct platform_device *pdev)
{
	int rc;
	struct resource *r;

	DBG("%s probe called\n", __func__);
	if (bam_mux_initialized)
		return 0;

	if (pdev->dev.of_node) {
		r = platform_get_resource(pdev, IORESOURCE_MEM, 0);
		if (!r) {
			pr_err("%s: reg field missing\n", __func__);
			return -ENODEV;
		}
		a2_phys_base = (void *)(r->start);
		a2_phys_size = (uint32_t)(resource_size(r));
		a2_bam_irq = platform_get_irq(pdev, 0);
		if (a2_bam_irq == -ENXIO) {
			pr_err("%s: irq field missing\n", __func__);
			return -ENODEV;
		}
		satellite_mode = of_property_read_bool(pdev->dev.of_node,
						"qcom,satellite-mode");

		rc = of_property_read_u32(pdev->dev.of_node,
						"qcom,rx-ring-size",
						&num_buffers);
		if (rc) {
			DBG("%s: falling back to num_buffs default, rc:%d\n",
							__func__, rc);
			num_buffers = DEFAULT_NUM_BUFFERS;
		}

		DBG("%s: base:%p size:%x irq:%d satellite:%d num_buffs:%d\n",
							__func__,
							a2_phys_base,
							a2_phys_size,
							a2_bam_irq,
							satellite_mode,
							num_buffers);
	} else { /* fallback to default init data */
		a2_phys_base = (void *)(A2_PHYS_BASE);
		a2_phys_size = A2_PHYS_SIZE;
		a2_bam_irq = A2_BAM_IRQ;
		num_buffers = DEFAULT_NUM_BUFFERS;
	}

	xo_clk = clk_get(&pdev->dev, "xo");
	if (IS_ERR(xo_clk)) {
		BAM_DMUX_LOG("%s: did not get xo clock\n", __func__);
		xo_clk = NULL;
	}
	dfab_clk = clk_get(&pdev->dev, "bus_clk");
	if (IS_ERR(dfab_clk)) {
		BAM_DMUX_LOG("%s: did not get dfab clock\n", __func__);
		dfab_clk = NULL;
	} else {
		rc = clk_set_rate(dfab_clk, 64000000);
		if (rc)
			pr_err("%s: unable to set dfab clock rate\n", __func__);
	}

	/*
	 * setup the workqueue so that it can be pinned to core 0 and not
	 * block the watchdog pet function, so that netif_rx() in rmnet
	 * only uses one queue.
	 */
	bam_mux_rx_workqueue = alloc_workqueue("bam_dmux_rx",
					WQ_MEM_RECLAIM | WQ_CPU_INTENSIVE, 1);
	if (!bam_mux_rx_workqueue)
		return -ENOMEM;

	bam_mux_tx_workqueue = create_singlethread_workqueue("bam_dmux_tx");
	if (!bam_mux_tx_workqueue) {
		destroy_workqueue(bam_mux_rx_workqueue);
		return -ENOMEM;
	}

	for (rc = 0; rc < BAM_DMUX_NUM_CHANNELS; ++rc) {
		spin_lock_init(&bam_ch[rc].lock);
		scnprintf(bam_ch[rc].name, BAM_DMUX_CH_NAME_MAX_LEN,
					"bam_dmux_ch_%d", rc);
		/* bus 2, ie a2 stream 2 */
		bam_ch[rc].pdev = platform_device_alloc(bam_ch[rc].name, 2);
		if (!bam_ch[rc].pdev) {
			pr_err("%s: platform device alloc failed\n", __func__);
			destroy_workqueue(bam_mux_rx_workqueue);
			destroy_workqueue(bam_mux_tx_workqueue);
			return -ENOMEM;
		}
	}

	init_completion(&ul_wakeup_ack_completion);
	init_completion(&bam_connection_completion);
	init_completion(&dfab_unvote_completion);
	init_completion(&shutdown_completion);
	complete_all(&shutdown_completion);
	INIT_DELAYED_WORK(&ul_timeout_work, ul_timeout);
	wake_lock_init(&bam_wakelock, WAKE_LOCK_SUSPEND, "bam_dmux_wakelock");
	init_srcu_struct(&bam_dmux_srcu);

	rc = bam_ops->smsm_state_cb_register_ptr(SMSM_MODEM_STATE,
			SMSM_A2_POWER_CONTROL,
			bam_dmux_smsm_cb, NULL);

	if (rc) {
		destroy_workqueue(bam_mux_rx_workqueue);
		destroy_workqueue(bam_mux_tx_workqueue);
		pr_err("%s: smsm cb register failed, rc: %d\n", __func__, rc);
		return -ENOMEM;
	}

	rc = bam_ops->smsm_state_cb_register_ptr(SMSM_MODEM_STATE,
			SMSM_A2_POWER_CONTROL_ACK,
			bam_dmux_smsm_ack_cb, NULL);

	if (rc) {
		destroy_workqueue(bam_mux_rx_workqueue);
		destroy_workqueue(bam_mux_tx_workqueue);
		bam_ops->smsm_state_cb_deregister_ptr(SMSM_MODEM_STATE,
					SMSM_A2_POWER_CONTROL,
					bam_dmux_smsm_cb, NULL);
		pr_err("%s: smsm ack cb register failed, rc: %d\n", __func__,
				rc);
		for (rc = 0; rc < BAM_DMUX_NUM_CHANNELS; ++rc)
			platform_device_put(bam_ch[rc].pdev);
		return -ENOMEM;
	}

	if (bam_ops->smsm_get_state_ptr(SMSM_MODEM_STATE) &
			SMSM_A2_POWER_CONTROL)
		bam_dmux_smsm_cb(NULL, 0,
			bam_ops->smsm_get_state_ptr(SMSM_MODEM_STATE));

	return 0;
}

static struct of_device_id msm_match_table[] = {
	{.compatible = "qcom,bam_dmux"},
	{},
};

static struct platform_driver bam_dmux_driver = {
	.probe		= bam_dmux_probe,
	.driver		= {
		.name	= "BAM_RMNT",
		.owner	= THIS_MODULE,
		.of_match_table = msm_match_table,
	},
};

static int __init bam_dmux_init(void)
{
#ifdef CONFIG_DEBUG_FS
	struct dentry *dent;

	dent = debugfs_create_dir("bam_dmux", 0);
	if (!IS_ERR(dent)) {
		debug_create("tbl", 0444, dent, debug_tbl);
		debug_create("ul_pkt_cnt", 0444, dent, debug_ul_pkt_cnt);
		debug_create("stats", 0444, dent, debug_stats);
	}
#endif

	bam_ipc_log_txt = ipc_log_context_create(BAM_IPC_LOG_PAGES, "bam_dmux",
			0);
	if (!bam_ipc_log_txt) {
		pr_err("%s : unable to create IPC Logging Context", __func__);
	}

	rx_timer_interval = DEFAULT_POLLING_MIN_SLEEP;

	subsys_notif_register_notifier("modem", &restart_notifier);
	return platform_driver_register(&bam_dmux_driver);
}

late_initcall(bam_dmux_init); /* needs to init after SMD */
MODULE_DESCRIPTION("MSM BAM DMUX");
MODULE_LICENSE("GPL v2");<|MERGE_RESOLUTION|>--- conflicted
+++ resolved
@@ -2071,10 +2071,6 @@
 	int skip_iounmap = 0;
 
 	in_global_reset = 0;
-<<<<<<< HEAD
-	in_ssr = 0;
-=======
->>>>>>> 9fff5615
 	vote_dfab();
 	/* init BAM */
 	a2_virt_addr = ioremap_nocache((unsigned long)(a2_phys_base),
