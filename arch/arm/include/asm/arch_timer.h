--- conflicted
+++ resolved
@@ -22,21 +22,6 @@
 int arch_timer_of_register(void);
 cycle_t arch_counter_get_cntpct(void);
 
-<<<<<<< HEAD
-static inline void __cpuinit arch_counter_set_user_access(void)
-{
-	u32 cntkctl;
-
-	asm volatile("mrc p15, 0, %0, c14, c1, 0" : "=r" (cntkctl));
-
-	/* disable user access to everything */
-	cntkctl &= ~((3 << 8) | (7 << 0));
-
-	/* Enable user access to the virtual counter */
-	cntkctl |= (1 << 1);
-
-	asm volatile("mcr p15, 0, %0, c14, c1, 0" : : "r" (cntkctl));
-=======
 static inline u32 arch_timer_get_cntkctl(void)
 {
 	u32 cntkctl;
@@ -75,7 +60,6 @@
 			| ARCH_TIMER_VIRT_EVT_EN;
 	arch_timer_set_cntkctl(cntkctl);
 	elf_hwcap |= HWCAP_EVTSTRM;
->>>>>>> 9fff5615
 }
 #else
 static inline int arch_timer_register(struct arch_timer *at)
