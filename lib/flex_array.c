--- conflicted
+++ resolved
@@ -367,11 +367,7 @@
 	int part_nr;
 	int ret = 0;
 
-<<<<<<< HEAD
-	if (!fa->total_nr_elements)
-=======
 	if (!fa->total_nr_elements || !fa->element_size)
->>>>>>> 7a627e3b
 		return 0;
 	if (elements_fit_in_base(fa))
 		return ret;
