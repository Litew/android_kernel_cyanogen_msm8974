--- conflicted
+++ resolved
@@ -37,15 +37,6 @@
 #define AVTAB_MEMBER		0x0020
 #define AVTAB_CHANGE		0x0040
 #define AVTAB_TYPE		(AVTAB_TRANSITION | AVTAB_MEMBER | AVTAB_CHANGE)
-<<<<<<< HEAD
-/* extended permissions */
-#define AVTAB_XPERMS_ALLOWED	0x0100
-#define AVTAB_XPERMS_AUDITALLOW	0x0200
-#define AVTAB_XPERMS_DONTAUDIT	0x0400
-#define AVTAB_XPERMS		(AVTAB_XPERMS_ALLOWED | \
-				AVTAB_XPERMS_AUDITALLOW | \
-				AVTAB_XPERMS_DONTAUDIT)
-=======
 #define AVTAB_OPNUM_ALLOWED	0x0100
 #define AVTAB_OPNUM_AUDITALLOW	0x0200
 #define AVTAB_OPNUM_DONTAUDIT	0x0400
@@ -59,46 +50,20 @@
 				AVTAB_OPTYPE_AUDITALLOW | \
 				AVTAB_OPTYPE_DONTAUDIT)
 #define AVTAB_OP		(AVTAB_OPNUM | AVTAB_OPTYPE)
->>>>>>> 9fff5615
 #define AVTAB_ENABLED_OLD   0x80000000 /* reserved for used in cond_avtab */
 #define AVTAB_ENABLED		0x8000 /* reserved for used in cond_avtab */
 	u16 specified;	/* what field is specified */
 };
 
-<<<<<<< HEAD
-/*
- * For operations that require more than the 32 permissions provided by the avc
- * extended permissions may be used to provide 256 bits of permissions.
- */
-struct avtab_extended_perms {
-/* These are not flags. All 256 values may be used */
-#define AVTAB_XPERMS_IOCTLFUNCTION	0x01
-#define AVTAB_XPERMS_IOCTLDRIVER	0x02
-	/* extension of the avtab_key specified */
-	u8 specified; /* ioctl, netfilter, ... */
-	/*
-	 * if 256 bits is not adequate as is often the case with ioctls, then
-	 * multiple extended perms may be used and the driver field
-	 * specifies which permissions are included.
-	 */
-	u8 driver;
-	/* 256 bits of permissions */
-	struct extended_perms_data perms;
-=======
-struct avtab_operation {
+jtruct avtab_operation {
 	u8 type;
 	struct operation_perm op;
->>>>>>> 9fff5615
 };
 
 struct avtab_datum {
 	union {
 		u32 data; /* access vector or type value */
-<<<<<<< HEAD
-		struct avtab_extended_perms *xperms;
-=======
 		struct avtab_operation *ops; /* ioctl operations */
->>>>>>> 9fff5615
 	} u;
 };
 
