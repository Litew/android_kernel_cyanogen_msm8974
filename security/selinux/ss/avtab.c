/*
 * Implementation of the access vector table type.
 *
 * Author : Stephen Smalley, <sds@epoch.ncsc.mil>
 */

/* Updated: Frank Mayer <mayerf@tresys.com> and Karl MacMillan <kmacmillan@tresys.com>
 *
 *	Added conditional policy language extensions
 *
 * Copyright (C) 2003 Tresys Technology, LLC
 *	This program is free software; you can redistribute it and/or modify
 *	it under the terms of the GNU General Public License as published by
 *	the Free Software Foundation, version 2.
 *
 * Updated: Yuichi Nakamura <ynakam@hitachisoft.jp>
 *	Tuned number of hash slots for avtab to reduce memory usage
 */

#include <linux/kernel.h>
#include <linux/slab.h>
#include <linux/errno.h>
#include "avtab.h"
#include "policydb.h"

static struct kmem_cache *avtab_node_cachep;
<<<<<<< HEAD
static struct kmem_cache *avtab_xperms_cachep;
=======
static struct kmem_cache *avtab_operation_cachep;
>>>>>>> 9fff5615

static inline int avtab_hash(struct avtab_key *keyp, u16 mask)
{
	return ((keyp->target_class + (keyp->target_type << 2) +
		 (keyp->source_type << 9)) & mask);
}

static struct avtab_node*
avtab_insert_node(struct avtab *h, int hvalue,
		  struct avtab_node *prev, struct avtab_node *cur,
		  struct avtab_key *key, struct avtab_datum *datum)
{
	struct avtab_node *newnode;
<<<<<<< HEAD
	struct avtab_extended_perms *xperms;
=======
	struct avtab_operation *ops;
>>>>>>> 9fff5615
	newnode = kmem_cache_zalloc(avtab_node_cachep, GFP_KERNEL);
	if (newnode == NULL)
		return NULL;
	newnode->key = *key;

<<<<<<< HEAD
	if (key->specified & AVTAB_XPERMS) {
		xperms = kmem_cache_zalloc(avtab_xperms_cachep, GFP_KERNEL);
		if (xperms == NULL) {
			kmem_cache_free(avtab_node_cachep, newnode);
			return NULL;
		}
		*xperms = *(datum->u.xperms);
		newnode->datum.u.xperms = xperms;
=======
	if (key->specified & AVTAB_OP) {
		ops = kmem_cache_zalloc(avtab_operation_cachep, GFP_KERNEL);
		if (ops == NULL) {
			kmem_cache_free(avtab_node_cachep, newnode);
			return NULL;
		}
		*ops = *(datum->u.ops);
		newnode->datum.u.ops = ops;
>>>>>>> 9fff5615
	} else {
		newnode->datum.u.data = datum->u.data;
	}

	if (prev) {
		newnode->next = prev->next;
		prev->next = newnode;
	} else {
		newnode->next = h->htable[hvalue];
		h->htable[hvalue] = newnode;
	}

	h->nel++;
	return newnode;
}

static int avtab_insert(struct avtab *h, struct avtab_key *key, struct avtab_datum *datum)
{
	int hvalue;
	struct avtab_node *prev, *cur, *newnode;
	u16 specified = key->specified & ~(AVTAB_ENABLED|AVTAB_ENABLED_OLD);

	if (!h || !h->htable)
		return -EINVAL;

	hvalue = avtab_hash(key, h->mask);
	for (prev = NULL, cur = h->htable[hvalue];
	     cur;
	     prev = cur, cur = cur->next) {
		if (key->source_type == cur->key.source_type &&
		    key->target_type == cur->key.target_type &&
		    key->target_class == cur->key.target_class &&
		    (specified & cur->key.specified)) {
<<<<<<< HEAD
			/* extended perms may not be unique */
			if (specified & AVTAB_XPERMS)
=======
			if (specified & AVTAB_OPNUM)
>>>>>>> 9fff5615
				break;
			return -EEXIST;
		}
		if (key->source_type < cur->key.source_type)
			break;
		if (key->source_type == cur->key.source_type &&
		    key->target_type < cur->key.target_type)
			break;
		if (key->source_type == cur->key.source_type &&
		    key->target_type == cur->key.target_type &&
		    key->target_class < cur->key.target_class)
			break;
	}

	newnode = avtab_insert_node(h, hvalue, prev, cur, key, datum);
	if (!newnode)
		return -ENOMEM;

	return 0;
}

/* Unlike avtab_insert(), this function allow multiple insertions of the same
 * key/specified mask into the table, as needed by the conditional avtab.
 * It also returns a pointer to the node inserted.
 */
struct avtab_node *
avtab_insert_nonunique(struct avtab *h, struct avtab_key *key, struct avtab_datum *datum)
{
	int hvalue;
	struct avtab_node *prev, *cur;
	u16 specified = key->specified & ~(AVTAB_ENABLED|AVTAB_ENABLED_OLD);

	if (!h || !h->htable)
		return NULL;
	hvalue = avtab_hash(key, h->mask);
	for (prev = NULL, cur = h->htable[hvalue];
	     cur;
	     prev = cur, cur = cur->next) {
		if (key->source_type == cur->key.source_type &&
		    key->target_type == cur->key.target_type &&
		    key->target_class == cur->key.target_class &&
		    (specified & cur->key.specified))
			break;
		if (key->source_type < cur->key.source_type)
			break;
		if (key->source_type == cur->key.source_type &&
		    key->target_type < cur->key.target_type)
			break;
		if (key->source_type == cur->key.source_type &&
		    key->target_type == cur->key.target_type &&
		    key->target_class < cur->key.target_class)
			break;
	}
	return avtab_insert_node(h, hvalue, prev, cur, key, datum);
}

struct avtab_datum *avtab_search(struct avtab *h, struct avtab_key *key)
{
	int hvalue;
	struct avtab_node *cur;
	u16 specified = key->specified & ~(AVTAB_ENABLED|AVTAB_ENABLED_OLD);

	if (!h || !h->htable)
		return NULL;

	hvalue = avtab_hash(key, h->mask);
	for (cur = h->htable[hvalue]; cur; cur = cur->next) {
		if (key->source_type == cur->key.source_type &&
		    key->target_type == cur->key.target_type &&
		    key->target_class == cur->key.target_class &&
		    (specified & cur->key.specified))
			return &cur->datum;

		if (key->source_type < cur->key.source_type)
			break;
		if (key->source_type == cur->key.source_type &&
		    key->target_type < cur->key.target_type)
			break;
		if (key->source_type == cur->key.source_type &&
		    key->target_type == cur->key.target_type &&
		    key->target_class < cur->key.target_class)
			break;
	}

	return NULL;
}

/* This search function returns a node pointer, and can be used in
 * conjunction with avtab_search_next_node()
 */
struct avtab_node*
avtab_search_node(struct avtab *h, struct avtab_key *key)
{
	int hvalue;
	struct avtab_node *cur;
	u16 specified = key->specified & ~(AVTAB_ENABLED|AVTAB_ENABLED_OLD);

	if (!h || !h->htable)
		return NULL;

	hvalue = avtab_hash(key, h->mask);
	for (cur = h->htable[hvalue]; cur; cur = cur->next) {
		if (key->source_type == cur->key.source_type &&
		    key->target_type == cur->key.target_type &&
		    key->target_class == cur->key.target_class &&
		    (specified & cur->key.specified))
			return cur;

		if (key->source_type < cur->key.source_type)
			break;
		if (key->source_type == cur->key.source_type &&
		    key->target_type < cur->key.target_type)
			break;
		if (key->source_type == cur->key.source_type &&
		    key->target_type == cur->key.target_type &&
		    key->target_class < cur->key.target_class)
			break;
	}
	return NULL;
}

struct avtab_node*
avtab_search_node_next(struct avtab_node *node, int specified)
{
	struct avtab_node *cur;

	if (!node)
		return NULL;

	specified &= ~(AVTAB_ENABLED|AVTAB_ENABLED_OLD);
	for (cur = node->next; cur; cur = cur->next) {
		if (node->key.source_type == cur->key.source_type &&
		    node->key.target_type == cur->key.target_type &&
		    node->key.target_class == cur->key.target_class &&
		    (specified & cur->key.specified))
			return cur;

		if (node->key.source_type < cur->key.source_type)
			break;
		if (node->key.source_type == cur->key.source_type &&
		    node->key.target_type < cur->key.target_type)
			break;
		if (node->key.source_type == cur->key.source_type &&
		    node->key.target_type == cur->key.target_type &&
		    node->key.target_class < cur->key.target_class)
			break;
	}
	return NULL;
}

void avtab_destroy(struct avtab *h)
{
	int i;
	struct avtab_node *cur, *temp;

	if (!h || !h->htable)
		return;

	for (i = 0; i < h->nslot; i++) {
		cur = h->htable[i];
		while (cur) {
			temp = cur;
			cur = cur->next;
<<<<<<< HEAD
			if (temp->key.specified & AVTAB_XPERMS)
				kmem_cache_free(avtab_xperms_cachep,
						temp->datum.u.xperms);
=======
			if (temp->key.specified & AVTAB_OP)
				kmem_cache_free(avtab_operation_cachep,
							temp->datum.u.ops);
>>>>>>> 9fff5615
			kmem_cache_free(avtab_node_cachep, temp);
		}
		h->htable[i] = NULL;
	}
	kfree(h->htable);
	h->htable = NULL;
	h->nslot = 0;
	h->mask = 0;
}

int avtab_init(struct avtab *h)
{
	h->htable = NULL;
	h->nel = 0;
	return 0;
}

int avtab_alloc(struct avtab *h, u32 nrules)
{
	u16 mask = 0;
	u32 shift = 0;
	u32 work = nrules;
	u32 nslot = 0;

	if (nrules == 0)
		goto avtab_alloc_out;

	while (work) {
		work  = work >> 1;
		shift++;
	}
	if (shift > 2)
		shift = shift - 2;
	nslot = 1 << shift;
	if (nslot > MAX_AVTAB_HASH_BUCKETS)
		nslot = MAX_AVTAB_HASH_BUCKETS;
	mask = nslot - 1;

	h->htable = kcalloc(nslot, sizeof(*(h->htable)), GFP_KERNEL);
	if (!h->htable)
		return -ENOMEM;

 avtab_alloc_out:
	h->nel = 0;
	h->nslot = nslot;
	h->mask = mask;
	printk(KERN_DEBUG "SELinux: %d avtab hash slots, %d rules.\n",
	       h->nslot, nrules);
	return 0;
}

void avtab_hash_eval(struct avtab *h, char *tag)
{
	int i, chain_len, slots_used, max_chain_len;
	unsigned long long chain2_len_sum;
	struct avtab_node *cur;

	slots_used = 0;
	max_chain_len = 0;
	chain2_len_sum = 0;
	for (i = 0; i < h->nslot; i++) {
		cur = h->htable[i];
		if (cur) {
			slots_used++;
			chain_len = 0;
			while (cur) {
				chain_len++;
				cur = cur->next;
			}

			if (chain_len > max_chain_len)
				max_chain_len = chain_len;
			chain2_len_sum += chain_len * chain_len;
		}
	}

	printk(KERN_DEBUG "SELinux: %s:  %d entries and %d/%d buckets used, "
	       "longest chain length %d sum of chain length^2 %llu\n",
	       tag, h->nel, slots_used, h->nslot, max_chain_len,
	       chain2_len_sum);
}

/*
 * extended permissions compatibility. Make ToT Android kernels compatible
 * with Android M releases
 */
#define AVTAB_OPTYPE_ALLOWED	0x1000
#define AVTAB_OPTYPE_AUDITALLOW	0x2000
#define AVTAB_OPTYPE_DONTAUDIT	0x4000
#define AVTAB_OPTYPE		(AVTAB_OPTYPE_ALLOWED | \
				AVTAB_OPTYPE_AUDITALLOW | \
				AVTAB_OPTYPE_DONTAUDIT)
#define AVTAB_XPERMS_OPTYPE	4

#define avtab_xperms_to_optype(x) (x << AVTAB_XPERMS_OPTYPE)
#define avtab_optype_to_xperms(x) (x >> AVTAB_XPERMS_OPTYPE)

static unsigned int avtab_android_m_compat;

static void avtab_android_m_compat_set(void)
{
	if (!avtab_android_m_compat) {
		pr_info("SELinux:  Android master kernel running Android"
				" M policy in compatibility mode.\n");
		avtab_android_m_compat = 1;
	}
}

static uint16_t spec_order[] = {
	AVTAB_ALLOWED,
	AVTAB_AUDITDENY,
	AVTAB_AUDITALLOW,
	AVTAB_TRANSITION,
	AVTAB_CHANGE,
	AVTAB_MEMBER,
<<<<<<< HEAD
	AVTAB_XPERMS_ALLOWED,
	AVTAB_XPERMS_AUDITALLOW,
	AVTAB_XPERMS_DONTAUDIT
=======
	AVTAB_OPNUM_ALLOWED,
	AVTAB_OPNUM_AUDITALLOW,
	AVTAB_OPNUM_DONTAUDIT,
	AVTAB_OPTYPE_ALLOWED,
	AVTAB_OPTYPE_AUDITALLOW,
	AVTAB_OPTYPE_DONTAUDIT
>>>>>>> 9fff5615
};

int avtab_read_item(struct avtab *a, void *fp, struct policydb *pol,
		    int (*insertf)(struct avtab *a, struct avtab_key *k,
				   struct avtab_datum *d, void *p),
		    void *p)
{
	__le16 buf16[4];
	u16 enabled;
	u32 items, items2, val, vers = pol->policyvers;
	struct avtab_key key;
	struct avtab_datum datum;
<<<<<<< HEAD
	struct avtab_extended_perms xperms;
	__le32 buf32[ARRAY_SIZE(xperms.perms.p)];
	unsigned int android_m_compat_optype = 0;
=======
	struct avtab_operation ops;
	__le32 buf32[ARRAY_SIZE(ops.op.perms)];
>>>>>>> 9fff5615
	int i, rc;
	unsigned set;

	memset(&key, 0, sizeof(struct avtab_key));
	memset(&datum, 0, sizeof(struct avtab_datum));

	if (vers < POLICYDB_VERSION_AVTAB) {
		rc = next_entry(buf32, fp, sizeof(u32));
		if (rc) {
			printk(KERN_ERR "SELinux: avtab: truncated entry\n");
			return rc;
		}
		items2 = le32_to_cpu(buf32[0]);
		if (items2 > ARRAY_SIZE(buf32)) {
			printk(KERN_ERR "SELinux: avtab: entry overflow\n");
			return -EINVAL;

		}
		rc = next_entry(buf32, fp, sizeof(u32)*items2);
		if (rc) {
			printk(KERN_ERR "SELinux: avtab: truncated entry\n");
			return rc;
		}
		items = 0;

		val = le32_to_cpu(buf32[items++]);
		key.source_type = (u16)val;
		if (key.source_type != val) {
			printk(KERN_ERR "SELinux: avtab: truncated source type\n");
			return -EINVAL;
		}
		val = le32_to_cpu(buf32[items++]);
		key.target_type = (u16)val;
		if (key.target_type != val) {
			printk(KERN_ERR "SELinux: avtab: truncated target type\n");
			return -EINVAL;
		}
		val = le32_to_cpu(buf32[items++]);
		key.target_class = (u16)val;
		if (key.target_class != val) {
			printk(KERN_ERR "SELinux: avtab: truncated target class\n");
			return -EINVAL;
		}

		val = le32_to_cpu(buf32[items++]);
		enabled = (val & AVTAB_ENABLED_OLD) ? AVTAB_ENABLED : 0;

		if (!(val & (AVTAB_AV | AVTAB_TYPE))) {
			printk(KERN_ERR "SELinux: avtab: null entry\n");
			return -EINVAL;
		}
		if ((val & AVTAB_AV) &&
		    (val & AVTAB_TYPE)) {
			printk(KERN_ERR "SELinux: avtab: entry has both access vectors and types\n");
			return -EINVAL;
		}
<<<<<<< HEAD
		if (val & AVTAB_XPERMS) {
			printk(KERN_ERR "SELinux: avtab: entry has extended permissions\n");
=======
		if (val & AVTAB_OP) {
			printk(KERN_ERR "SELinux: avtab: entry has operations\n");
>>>>>>> 9fff5615
			return -EINVAL;
		}

		for (i = 0; i < ARRAY_SIZE(spec_order); i++) {
			if (val & spec_order[i]) {
				key.specified = spec_order[i] | enabled;
				datum.u.data = le32_to_cpu(buf32[items++]);
				rc = insertf(a, &key, &datum, p);
				if (rc)
					return rc;
			}
		}

		if (items != items2) {
			printk(KERN_ERR "SELinux: avtab: entry only had %d items, expected %d\n", items2, items);
			return -EINVAL;
		}
		return 0;
	}

	rc = next_entry(buf16, fp, sizeof(u16)*4);
	if (rc) {
		printk(KERN_ERR "SELinux: avtab: truncated entry\n");
		return rc;
	}
	items = 0;
	key.source_type = le16_to_cpu(buf16[items++]);
	key.target_type = le16_to_cpu(buf16[items++]);
	key.target_class = le16_to_cpu(buf16[items++]);
	key.specified = le16_to_cpu(buf16[items++]);

	if ((key.specified & AVTAB_OPTYPE) &&
			(vers == POLICYDB_VERSION_XPERMS_IOCTL)) {
		key.specified = avtab_optype_to_xperms(key.specified);
		android_m_compat_optype = 1;
		avtab_android_m_compat_set();
	}

	if (!policydb_type_isvalid(pol, key.source_type) ||
	    !policydb_type_isvalid(pol, key.target_type) ||
	    !policydb_class_isvalid(pol, key.target_class)) {
		printk(KERN_ERR "SELinux: avtab: invalid type or class\n");
		return -EINVAL;
	}

	set = 0;
	for (i = 0; i < ARRAY_SIZE(spec_order); i++) {
		if (key.specified & spec_order[i])
			set++;
	}
	if (!set || set > 1) {
		printk(KERN_ERR "SELinux:  avtab:  more than one specifier\n");
		return -EINVAL;
	}

<<<<<<< HEAD
	if ((vers < POLICYDB_VERSION_XPERMS_IOCTL) &&
			(key.specified & AVTAB_XPERMS)) {
		printk(KERN_ERR "SELinux:  avtab:  policy version %u does not "
				"support extended permissions rules and one "
				"was specified\n", vers);
		return -EINVAL;
	} else if (key.specified & AVTAB_XPERMS) {
		memset(&xperms, 0, sizeof(struct avtab_extended_perms));
		rc = next_entry(&xperms.specified, fp, sizeof(u8));
=======
	if ((vers < POLICYDB_VERSION_IOCTL_OPERATIONS)
			|| !(key.specified & AVTAB_OP)) {
		rc = next_entry(buf32, fp, sizeof(u32));
>>>>>>> 9fff5615
		if (rc) {
			printk(KERN_ERR "SELinux: avtab: truncated entry\n");
			return rc;
		}
<<<<<<< HEAD
		if (avtab_android_m_compat ||
			    ((xperms.specified != AVTAB_XPERMS_IOCTLFUNCTION) &&
			    (xperms.specified != AVTAB_XPERMS_IOCTLDRIVER) &&
			    (vers == POLICYDB_VERSION_XPERMS_IOCTL))) {
			xperms.driver = xperms.specified;
			if (android_m_compat_optype)
				xperms.specified = AVTAB_XPERMS_IOCTLDRIVER;
			else
				xperms.specified = AVTAB_XPERMS_IOCTLFUNCTION;
			avtab_android_m_compat_set();
		} else {
			rc = next_entry(&xperms.driver, fp, sizeof(u8));
			if (rc) {
				printk(KERN_ERR "SELinux: avtab: truncated entry\n");
				return rc;
			}
		}
		rc = next_entry(buf32, fp, sizeof(u32)*ARRAY_SIZE(xperms.perms.p));
=======
		datum.u.data = le32_to_cpu(*buf32);
	} else {
		memset(&ops, 0, sizeof(struct avtab_operation));
		rc = next_entry(&ops.type, fp, sizeof(u8));
>>>>>>> 9fff5615
		if (rc) {
			printk(KERN_ERR "SELinux: avtab: truncated entry\n");
			return rc;
		}
<<<<<<< HEAD
		for (i = 0; i < ARRAY_SIZE(xperms.perms.p); i++)
			xperms.perms.p[i] = le32_to_cpu(buf32[i]);
		datum.u.xperms = &xperms;
	} else {
		rc = next_entry(buf32, fp, sizeof(u32));
=======
		rc = next_entry(buf32, fp, sizeof(u32)*ARRAY_SIZE(ops.op.perms));
>>>>>>> 9fff5615
		if (rc) {
			printk(KERN_ERR "SELinux: avtab: truncated entry\n");
			return rc;
		}
<<<<<<< HEAD
		datum.u.data = le32_to_cpu(*buf32);
=======
		for (i = 0; i < ARRAY_SIZE(ops.op.perms); i++)
			ops.op.perms[i] = le32_to_cpu(buf32[i]);
		datum.u.ops = &ops;
>>>>>>> 9fff5615
	}
	if ((key.specified & AVTAB_TYPE) &&
	    !policydb_type_isvalid(pol, datum.u.data)) {
		printk(KERN_ERR "SELinux: avtab: invalid type\n");
		return -EINVAL;
	}
	return insertf(a, &key, &datum, p);
}

static int avtab_insertf(struct avtab *a, struct avtab_key *k,
			 struct avtab_datum *d, void *p)
{
	return avtab_insert(a, k, d);
}

int avtab_read(struct avtab *a, void *fp, struct policydb *pol)
{
	int rc;
	__le32 buf[1];
	u32 nel, i;


	rc = next_entry(buf, fp, sizeof(u32));
	if (rc < 0) {
		printk(KERN_ERR "SELinux: avtab: truncated table\n");
		goto bad;
	}
	nel = le32_to_cpu(buf[0]);
	if (!nel) {
		printk(KERN_ERR "SELinux: avtab: table is empty\n");
		rc = -EINVAL;
		goto bad;
	}

	rc = avtab_alloc(a, nel);
	if (rc)
		goto bad;

	for (i = 0; i < nel; i++) {
		rc = avtab_read_item(a, fp, pol, avtab_insertf, NULL);
		if (rc) {
			if (rc == -ENOMEM)
				printk(KERN_ERR "SELinux: avtab: out of memory\n");
			else if (rc == -EEXIST)
				printk(KERN_ERR "SELinux: avtab: duplicate entry\n");

			goto bad;
		}
	}

	rc = 0;
out:
	return rc;

bad:
	avtab_destroy(a);
	goto out;
}

int avtab_write_item(struct policydb *p, struct avtab_node *cur, void *fp)
{
	__le16 buf16[4];
<<<<<<< HEAD
	__le32 buf32[ARRAY_SIZE(cur->datum.u.xperms->perms.p)];
=======
	__le32 buf32[ARRAY_SIZE(cur->datum.u.ops->op.perms)];
>>>>>>> 9fff5615
	int rc;
	unsigned int i;

	buf16[0] = cpu_to_le16(cur->key.source_type);
	buf16[1] = cpu_to_le16(cur->key.target_type);
	buf16[2] = cpu_to_le16(cur->key.target_class);
	if (avtab_android_m_compat && (cur->key.specified & AVTAB_XPERMS) &&
		    (cur->datum.u.xperms->specified == AVTAB_XPERMS_IOCTLDRIVER))
		buf16[3] = cpu_to_le16(avtab_xperms_to_optype(cur->key.specified));
	else
		buf16[3] = cpu_to_le16(cur->key.specified);
	rc = put_entry(buf16, sizeof(u16), 4, fp);
	if (rc)
		return rc;

<<<<<<< HEAD
	if (cur->key.specified & AVTAB_XPERMS) {
		if (avtab_android_m_compat == 0) {
			rc = put_entry(&cur->datum.u.xperms->specified,
					sizeof(u8), 1, fp);
			if (rc)
				return rc;
		}
		rc = put_entry(&cur->datum.u.xperms->driver, sizeof(u8), 1, fp);
		if (rc)
			return rc;
		for (i = 0; i < ARRAY_SIZE(cur->datum.u.xperms->perms.p); i++)
			buf32[i] = cpu_to_le32(cur->datum.u.xperms->perms.p[i]);
		rc = put_entry(buf32, sizeof(u32),
				ARRAY_SIZE(cur->datum.u.xperms->perms.p), fp);
=======
	if (cur->key.specified & AVTAB_OP) {
		rc = put_entry(&cur->datum.u.ops->type, sizeof(u8), 1, fp);
		if (rc)
			return rc;
		for (i = 0; i < ARRAY_SIZE(cur->datum.u.ops->op.perms); i++)
			buf32[i] = cpu_to_le32(cur->datum.u.ops->op.perms[i]);
		rc = put_entry(buf32, sizeof(u32),
				ARRAY_SIZE(cur->datum.u.ops->op.perms), fp);
>>>>>>> 9fff5615
	} else {
		buf32[0] = cpu_to_le32(cur->datum.u.data);
		rc = put_entry(buf32, sizeof(u32), 1, fp);
	}
	if (rc)
		return rc;
	return 0;
}

int avtab_write(struct policydb *p, struct avtab *a, void *fp)
{
	unsigned int i;
	int rc = 0;
	struct avtab_node *cur;
	__le32 buf[1];

	buf[0] = cpu_to_le32(a->nel);
	rc = put_entry(buf, sizeof(u32), 1, fp);
	if (rc)
		return rc;

	for (i = 0; i < a->nslot; i++) {
		for (cur = a->htable[i]; cur; cur = cur->next) {
			rc = avtab_write_item(p, cur, fp);
			if (rc)
				return rc;
		}
	}

	return rc;
}
void avtab_cache_init(void)
{
	avtab_node_cachep = kmem_cache_create("avtab_node",
					      sizeof(struct avtab_node),
					      0, SLAB_PANIC, NULL);
<<<<<<< HEAD
	avtab_xperms_cachep = kmem_cache_create("avtab_extended_perms",
						sizeof(struct avtab_extended_perms),
						0, SLAB_PANIC, NULL);
=======
	avtab_operation_cachep = kmem_cache_create("avtab_operation",
					      sizeof(struct avtab_operation),
					      0, SLAB_PANIC, NULL);
>>>>>>> 9fff5615
}

void avtab_cache_destroy(void)
{
	kmem_cache_destroy(avtab_node_cachep);
<<<<<<< HEAD
	kmem_cache_destroy(avtab_xperms_cachep);
=======
	kmem_cache_destroy(avtab_operation_cachep);
>>>>>>> 9fff5615
}<|MERGE_RESOLUTION|>--- conflicted
+++ resolved
@@ -24,11 +24,7 @@
 #include "policydb.h"
 
 static struct kmem_cache *avtab_node_cachep;
-<<<<<<< HEAD
-static struct kmem_cache *avtab_xperms_cachep;
-=======
 static struct kmem_cache *avtab_operation_cachep;
->>>>>>> 9fff5615
 
 static inline int avtab_hash(struct avtab_key *keyp, u16 mask)
 {
@@ -42,26 +38,12 @@
 		  struct avtab_key *key, struct avtab_datum *datum)
 {
 	struct avtab_node *newnode;
-<<<<<<< HEAD
-	struct avtab_extended_perms *xperms;
-=======
 	struct avtab_operation *ops;
->>>>>>> 9fff5615
 	newnode = kmem_cache_zalloc(avtab_node_cachep, GFP_KERNEL);
 	if (newnode == NULL)
 		return NULL;
 	newnode->key = *key;
 
-<<<<<<< HEAD
-	if (key->specified & AVTAB_XPERMS) {
-		xperms = kmem_cache_zalloc(avtab_xperms_cachep, GFP_KERNEL);
-		if (xperms == NULL) {
-			kmem_cache_free(avtab_node_cachep, newnode);
-			return NULL;
-		}
-		*xperms = *(datum->u.xperms);
-		newnode->datum.u.xperms = xperms;
-=======
 	if (key->specified & AVTAB_OP) {
 		ops = kmem_cache_zalloc(avtab_operation_cachep, GFP_KERNEL);
 		if (ops == NULL) {
@@ -70,7 +52,6 @@
 		}
 		*ops = *(datum->u.ops);
 		newnode->datum.u.ops = ops;
->>>>>>> 9fff5615
 	} else {
 		newnode->datum.u.data = datum->u.data;
 	}
@@ -104,12 +85,7 @@
 		    key->target_type == cur->key.target_type &&
 		    key->target_class == cur->key.target_class &&
 		    (specified & cur->key.specified)) {
-<<<<<<< HEAD
-			/* extended perms may not be unique */
-			if (specified & AVTAB_XPERMS)
-=======
 			if (specified & AVTAB_OPNUM)
->>>>>>> 9fff5615
 				break;
 			return -EEXIST;
 		}
@@ -273,15 +249,9 @@
 		while (cur) {
 			temp = cur;
 			cur = cur->next;
-<<<<<<< HEAD
-			if (temp->key.specified & AVTAB_XPERMS)
-				kmem_cache_free(avtab_xperms_cachep,
-						temp->datum.u.xperms);
-=======
 			if (temp->key.specified & AVTAB_OP)
 				kmem_cache_free(avtab_operation_cachep,
 							temp->datum.u.ops);
->>>>>>> 9fff5615
 			kmem_cache_free(avtab_node_cachep, temp);
 		}
 		h->htable[i] = NULL;
@@ -397,18 +367,12 @@
 	AVTAB_TRANSITION,
 	AVTAB_CHANGE,
 	AVTAB_MEMBER,
-<<<<<<< HEAD
-	AVTAB_XPERMS_ALLOWED,
-	AVTAB_XPERMS_AUDITALLOW,
-	AVTAB_XPERMS_DONTAUDIT
-=======
 	AVTAB_OPNUM_ALLOWED,
 	AVTAB_OPNUM_AUDITALLOW,
 	AVTAB_OPNUM_DONTAUDIT,
 	AVTAB_OPTYPE_ALLOWED,
 	AVTAB_OPTYPE_AUDITALLOW,
 	AVTAB_OPTYPE_DONTAUDIT
->>>>>>> 9fff5615
 };
 
 int avtab_read_item(struct avtab *a, void *fp, struct policydb *pol,
@@ -421,14 +385,8 @@
 	u32 items, items2, val, vers = pol->policyvers;
 	struct avtab_key key;
 	struct avtab_datum datum;
-<<<<<<< HEAD
-	struct avtab_extended_perms xperms;
-	__le32 buf32[ARRAY_SIZE(xperms.perms.p)];
-	unsigned int android_m_compat_optype = 0;
-=======
 	struct avtab_operation ops;
 	__le32 buf32[ARRAY_SIZE(ops.op.perms)];
->>>>>>> 9fff5615
 	int i, rc;
 	unsigned set;
 
@@ -485,13 +443,8 @@
 			printk(KERN_ERR "SELinux: avtab: entry has both access vectors and types\n");
 			return -EINVAL;
 		}
-<<<<<<< HEAD
-		if (val & AVTAB_XPERMS) {
-			printk(KERN_ERR "SELinux: avtab: entry has extended permissions\n");
-=======
 		if (val & AVTAB_OP) {
 			printk(KERN_ERR "SELinux: avtab: entry has operations\n");
->>>>>>> 9fff5615
 			return -EINVAL;
 		}
 
@@ -547,74 +500,29 @@
 		return -EINVAL;
 	}
 
-<<<<<<< HEAD
-	if ((vers < POLICYDB_VERSION_XPERMS_IOCTL) &&
-			(key.specified & AVTAB_XPERMS)) {
-		printk(KERN_ERR "SELinux:  avtab:  policy version %u does not "
-				"support extended permissions rules and one "
-				"was specified\n", vers);
-		return -EINVAL;
-	} else if (key.specified & AVTAB_XPERMS) {
-		memset(&xperms, 0, sizeof(struct avtab_extended_perms));
-		rc = next_entry(&xperms.specified, fp, sizeof(u8));
-=======
 	if ((vers < POLICYDB_VERSION_IOCTL_OPERATIONS)
 			|| !(key.specified & AVTAB_OP)) {
 		rc = next_entry(buf32, fp, sizeof(u32));
->>>>>>> 9fff5615
 		if (rc) {
 			printk(KERN_ERR "SELinux: avtab: truncated entry\n");
 			return rc;
 		}
-<<<<<<< HEAD
-		if (avtab_android_m_compat ||
-			    ((xperms.specified != AVTAB_XPERMS_IOCTLFUNCTION) &&
-			    (xperms.specified != AVTAB_XPERMS_IOCTLDRIVER) &&
-			    (vers == POLICYDB_VERSION_XPERMS_IOCTL))) {
-			xperms.driver = xperms.specified;
-			if (android_m_compat_optype)
-				xperms.specified = AVTAB_XPERMS_IOCTLDRIVER;
-			else
-				xperms.specified = AVTAB_XPERMS_IOCTLFUNCTION;
-			avtab_android_m_compat_set();
-		} else {
-			rc = next_entry(&xperms.driver, fp, sizeof(u8));
-			if (rc) {
-				printk(KERN_ERR "SELinux: avtab: truncated entry\n");
-				return rc;
-			}
-		}
-		rc = next_entry(buf32, fp, sizeof(u32)*ARRAY_SIZE(xperms.perms.p));
-=======
 		datum.u.data = le32_to_cpu(*buf32);
 	} else {
 		memset(&ops, 0, sizeof(struct avtab_operation));
 		rc = next_entry(&ops.type, fp, sizeof(u8));
->>>>>>> 9fff5615
 		if (rc) {
 			printk(KERN_ERR "SELinux: avtab: truncated entry\n");
 			return rc;
 		}
-<<<<<<< HEAD
-		for (i = 0; i < ARRAY_SIZE(xperms.perms.p); i++)
-			xperms.perms.p[i] = le32_to_cpu(buf32[i]);
-		datum.u.xperms = &xperms;
-	} else {
-		rc = next_entry(buf32, fp, sizeof(u32));
-=======
 		rc = next_entry(buf32, fp, sizeof(u32)*ARRAY_SIZE(ops.op.perms));
->>>>>>> 9fff5615
 		if (rc) {
 			printk(KERN_ERR "SELinux: avtab: truncated entry\n");
 			return rc;
 		}
-<<<<<<< HEAD
-		datum.u.data = le32_to_cpu(*buf32);
-=======
 		for (i = 0; i < ARRAY_SIZE(ops.op.perms); i++)
 			ops.op.perms[i] = le32_to_cpu(buf32[i]);
 		datum.u.ops = &ops;
->>>>>>> 9fff5615
 	}
 	if ((key.specified & AVTAB_TYPE) &&
 	    !policydb_type_isvalid(pol, datum.u.data)) {
@@ -677,11 +585,7 @@
 int avtab_write_item(struct policydb *p, struct avtab_node *cur, void *fp)
 {
 	__le16 buf16[4];
-<<<<<<< HEAD
-	__le32 buf32[ARRAY_SIZE(cur->datum.u.xperms->perms.p)];
-=======
 	__le32 buf32[ARRAY_SIZE(cur->datum.u.ops->op.perms)];
->>>>>>> 9fff5615
 	int rc;
 	unsigned int i;
 
@@ -697,22 +601,6 @@
 	if (rc)
 		return rc;
 
-<<<<<<< HEAD
-	if (cur->key.specified & AVTAB_XPERMS) {
-		if (avtab_android_m_compat == 0) {
-			rc = put_entry(&cur->datum.u.xperms->specified,
-					sizeof(u8), 1, fp);
-			if (rc)
-				return rc;
-		}
-		rc = put_entry(&cur->datum.u.xperms->driver, sizeof(u8), 1, fp);
-		if (rc)
-			return rc;
-		for (i = 0; i < ARRAY_SIZE(cur->datum.u.xperms->perms.p); i++)
-			buf32[i] = cpu_to_le32(cur->datum.u.xperms->perms.p[i]);
-		rc = put_entry(buf32, sizeof(u32),
-				ARRAY_SIZE(cur->datum.u.xperms->perms.p), fp);
-=======
 	if (cur->key.specified & AVTAB_OP) {
 		rc = put_entry(&cur->datum.u.ops->type, sizeof(u8), 1, fp);
 		if (rc)
@@ -721,7 +609,6 @@
 			buf32[i] = cpu_to_le32(cur->datum.u.ops->op.perms[i]);
 		rc = put_entry(buf32, sizeof(u32),
 				ARRAY_SIZE(cur->datum.u.ops->op.perms), fp);
->>>>>>> 9fff5615
 	} else {
 		buf32[0] = cpu_to_le32(cur->datum.u.data);
 		rc = put_entry(buf32, sizeof(u32), 1, fp);
@@ -758,23 +645,13 @@
 	avtab_node_cachep = kmem_cache_create("avtab_node",
 					      sizeof(struct avtab_node),
 					      0, SLAB_PANIC, NULL);
-<<<<<<< HEAD
-	avtab_xperms_cachep = kmem_cache_create("avtab_extended_perms",
-						sizeof(struct avtab_extended_perms),
-						0, SLAB_PANIC, NULL);
-=======
 	avtab_operation_cachep = kmem_cache_create("avtab_operation",
 					      sizeof(struct avtab_operation),
 					      0, SLAB_PANIC, NULL);
->>>>>>> 9fff5615
 }
 
 void avtab_cache_destroy(void)
 {
 	kmem_cache_destroy(avtab_node_cachep);
-<<<<<<< HEAD
-	kmem_cache_destroy(avtab_xperms_cachep);
-=======
 	kmem_cache_destroy(avtab_operation_cachep);
->>>>>>> 9fff5615
 }