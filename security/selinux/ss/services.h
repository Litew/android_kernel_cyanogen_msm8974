/*
 * Implementation of the security services.
 *
 * Author : Stephen Smalley, <sds@epoch.ncsc.mil>
 */
#ifndef _SS_SERVICES_H_
#define _SS_SERVICES_H_

#include "policydb.h"
#include "sidtab.h"

extern struct policydb policydb;

<<<<<<< HEAD
void services_compute_xperms_drivers(struct extended_perms *xperms,
				struct avtab_node *node);

void services_compute_xperms_decision(struct extended_perms_decision *xpermd,
=======
void services_compute_operation_type(struct operation *ops,
				struct avtab_node *node);

void services_compute_operation_num(struct operation_decision *od,
>>>>>>> 9fff5615
					struct avtab_node *node);

#endif	/* _SS_SERVICES_H_ */
<|MERGE_RESOLUTION|>--- conflicted
+++ resolved
@@ -11,17 +11,10 @@
 
 extern struct policydb policydb;
 
-<<<<<<< HEAD
-void services_compute_xperms_drivers(struct extended_perms *xperms,
-				struct avtab_node *node);
-
-void services_compute_xperms_decision(struct extended_perms_decision *xpermd,
-=======
 void services_compute_operation_type(struct operation *ops,
 				struct avtab_node *node);
 
 void services_compute_operation_num(struct operation_decision *od,
->>>>>>> 9fff5615
 					struct avtab_node *node);
 
 #endif	/* _SS_SERVICES_H_ */
